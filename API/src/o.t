--- conflicted
+++ resolved
@@ -122,46 +122,132 @@
 -- allocates the plan
 
 local function compilePlan(problemSpec, kind, params)
-<<<<<<< HEAD
-	local vars = {
-		costFunctionType = problemSpec.functions.cost.boundary:gettype()
-	}
-
-	--todo clean up: i.e., remove non-existing solvers
-	if kind == "gradientDescentCPU" then
-        return solversCPU.gradientDescentCPU(problemSpec, vars)
-	elseif kind == "gradientDescentGPU" then
-		return solversGPU.gradientDescentGPU(problemSpec, vars)
-	elseif kind == "conjugateGradientCPU" then
-		return solversCPU.conjugateGradientCPU(problemSpec, vars)
-	elseif kind == "linearizedConjugateGradientCPU" then
-		return solversCPU.linearizedConjugateGradientCPU(problemSpec, vars)
-	elseif kind == "linearizedConjugateGradientGPU" then
-		return solversGPU.linearizedConjugateGradientGPU(problemSpec, vars)
-	elseif kind == "lbfgsCPU" then
-		return solversCPU.lbfgsCPU(problemSpec, vars)
-	elseif kind == "vlbfgsCPU" then
-		return solversCPU.vlbfgsCPU(problemSpec, vars)
-	elseif kind == "vlbfgsGPU" then
-		return solversGPU.vlbfgsGPU(problemSpec, vars)
-	elseif kind == "bidirectionalVLBFGSCPU" then
-		return solversCPU.bidirectionalVLBFGSCPU(problemSpec, vars)
-	elseif kind == "adaDeltaGPU" then
-		return solversGPU.adaDeltaGPU(problemSpec, vars)
-	elseif kind == "conjugateGradientGPU" then
-		return solversGPU.conjugateGradientGPU(problemSpec, vars)
-	elseif kind == "gaussNewtonGPU" then
-		return solversGPU.gaussNewtonGPU(problemSpec, vars)
-	elseif kind == "gaussNewtonBlockGPU" then
-		return solversGPU.gaussNewtonBlockGPU(problemSpec, vars)
-	end
-	
-	error("unknown kind: "..kind)
-    
-=======
+--terralib.settypeerrordebugcallback( function(fn) fn:printpretty() end )
+
+opt = {} --anchor it in global namespace, otherwise it can be collected
+local S = require("std")
+local ffi = require("ffi")
+local util = require("util")
+local solversCPU = require("solversCPU")
+local solversGPU = require("solversGPU")
+
+local C = util.C
+
+if false then
+    local fileHandle = C.fopen("crap.txt", 'w')
+    C._close(1)
+    C._dup2(C._fileno(fileHandle), 1)
+    C._close(2)
+    C._dup2(C._fileno(fileHandle), 2)
+end
+
+-- constants
+local verboseSolver = true
+local verboseAD = true
+
+local function newclass(name)
+    local mt = { __name = name }
+    mt.__index = mt
+    function mt:is(obj)
+        return getmetatable(obj) == self
+    end
+    function mt:__tostring()
+        return "<"..name.." instance>"
+    end
+    function mt:new(obj)
+        obj = obj or {}
+        setmetatable(obj,self)
+        return obj
+    end
+    return mt
+end
+
+local vprintfname = ffi.os == "Windows" and "vprintf" or "cudart:vprintf"
+local vprintf = terralib.externfunction(vprintfname, {&int8,&int8} -> int)
+
+local function createbuffer(args)
+    local Buf = terralib.types.newstruct()
+    return quote
+        var buf : Buf
+        escape
+            for i,e in ipairs(args) do
+                local typ = e:gettype()
+                local field = "_"..tonumber(i)
+                typ = typ == float and double or typ
+                table.insert(Buf.entries,{field,typ})
+                emit quote
+                   buf.[field] = e
+                end
+            end
+        end
+    in
+        [&int8](&buf)
+    end
+end
+
+
+printf = macro(function(fmt,...)
+    local buf = createbuffer({...})
+    return `vprintf(fmt,buf) 
+end)
+local dprint
+
+if verboseSolver then
+	logSolver = macro(function(fmt,...)
+		local args = {...}
+		return `C.printf(fmt, args)
+	end)
+else
+	logSolver = macro(function(fmt,...)
+		return 0
+	end)
+end
+
+if verboseAD then
+	logAD = macro(function(fmt,...)
+		local args = {...}
+		return `C.printf(fmt, args)
+	end)
+	dprint = print
+else
+	logAD = macro(function(fmt,...)
+		return 0
+	end)
+	dprint = function() end
+end
+
+
+local GPUBlockDims = {{"blockIdx","ctaid"},
+              {"gridDim","nctaid"},
+              {"threadIdx","tid"},
+              {"blockDim","ntid"}}
+for i,d in ipairs(GPUBlockDims) do
+    local a,b = unpack(d)
+    local tbl = {}
+    for i,v in ipairs {"x","y","z" } do
+        local fn = cudalib["nvvm_read_ptx_sreg_"..b.."_"..v] 
+        tbl[v] = `fn()
+    end
+    _G[a] = tbl
+end
+
+__syncthreads = cudalib.nvvm_barrier0
+
+local Dim = newclass("dimension")
+
+
+local ffi = require('ffi')
+
+local problems = {}
+
+-- this function should do anything it needs to compile an optimizer defined
+-- using the functions in tbl, using the optimizer 'kind' (e.g. kind = gradientdecesnt)
+-- it should generate the field makePlan which is the terra function that 
+-- allocates the plan
+
+local function compilePlan(problemSpec, kind, params)
     assert(kind == "gaussNewtonGPU","expected solver kind to be gaussNewtonGPU")
     return solversGPU.gaussNewtonGPU(problemSpec)
->>>>>>> ed9c65ba
 end
 
 struct opt.GradientDescentPlanParams {
