--- conflicted
+++ resolved
@@ -110,13 +110,8 @@
 -- allocates the plan
 
 local function compilePlan(problemSpec, kind)
-<<<<<<< HEAD
-    assert(kind == "gaussNewtonGPU","expected solver kind to be gaussNewtonGPU")
+    assert(kind == "gaussNewtonGPU" or kind == "LMGPU" ,"expected solver kind to be gaussNewtonGPU or LMGPU")
     return gaussNewtonGPU(problemSpec)
-=======
-    assert(kind == "gaussNewtonGPU" or kind == "LMGPU" ,"expected solver kind to be gaussNewtonGPU or LMGPU")
-    return solversGPU.gaussNewtonGPU(problemSpec)
->>>>>>> c5da7806
 end
 
 struct opt.Plan(S.Object) {
@@ -827,12 +822,9 @@
 function ad.ProblemSpec()
     local ps = ProblemSpecAD()
     ps.P,ps.nametoimage,ps.precomputed,ps.extraarguments,ps.excludeexps = opt.ProblemSpec(), {}, List(), List(), List()
-<<<<<<< HEAD
-=======
     if ps.P:UsesLambda() then
         ps.lambda = ps:Param("lambda",float,-1)
     end
->>>>>>> c5da7806
     return ps
 end
 function ProblemSpecAD:UsesLambda() return self.P:UsesLambda() end
@@ -1918,12 +1910,11 @@
                     local uv = ad.v[u]
                     local condition2, drdx_u = ad.splitcondition(rexp:d(uv))
                     local exp = drdx00*drdx_u
-<<<<<<< HEAD
-=======
+
                     if uv == x and PS:UsesLambda() then -- on the diagonal
                         exp = exp*(1 + PS.lambda)
                     end
->>>>>>> c5da7806
+
                     lprintf(2,"term:\ndr%d_%s/dx%s[%d] = %s",rn,tostring(r),tostring(u.index),u.chan,tostring(drdx_u))
                     local conditionmerged = condition*condition2
                     if not P_hat_c[conditionmerged] then
@@ -1980,12 +1971,11 @@
         for i,partial in ipairs(partials) do
             local u = unknownsupport[i]
             local jtjp = 2*Jp*partial
-<<<<<<< HEAD
-=======
+
             if PS:UsesLambda() then
                 jtjp = jtjp + 2*partial*partial*PS.lambda*P[u.image.name](u.index,u.channel)
             end
->>>>>>> c5da7806
+
             result = result + P[u.image.name](u.index,u.channel)*jtjp
             addscatter(u,jtjp)
         end
