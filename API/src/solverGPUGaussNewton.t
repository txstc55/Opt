--- conflicted
+++ resolved
@@ -1,1180 +1,1174 @@
-local S = require("std")
-local util = require("util")
-local dbg = require("dbg")
-require("precision")
-
-local ffi = require("ffi")
-
-local C = util.C
-local Timer = util.Timer
-
-local getValidUnknown = util.getValidUnknown
-local use_cusparse = false
-local use_fused_jtj = false
-
-
-local GuardedInvertType = { CERES = {}, MODIFIED_CERES = {}, EPSILON_ADD = {} }
-local guardedInvertType = GuardedInvertType.CERES
-
--- CERES default, ONCE_PER_SOLVE
-local JacobiScalingType = { NONE = {}, ONCE_PER_SOLVE = {}, EVERY_ITERATION = {}}
-local JacobiScaling = JacobiScalingType.ONCE_PER_SOLVE
-
-local multistep_alphaDenominator_compute = use_cusparse
-
-local cd = macro(function(apicall) 
-    local apicallstr = tostring(apicall)
-    local filename = debug.getinfo(1,'S').source
-    return quote
-        var str = [apicallstr]
-        var r = apicall
-        if r ~= 0 then  
-            C.printf("Cuda reported error %d: %s\n",r, C.cudaGetErrorString(r))
-            C.printf("In call: %s", str)
-            C.printf("In file: %s\n", filename)
-            C.exit(r)
-        end
-    in
-        r
-    end end)
-if use_cusparse then
-    local cusparsepath = "/usr/local/cuda"
-    local cusparselibpath = "/lib64/libcusparse.dylib"
-    if ffi.os == "Windows" then
-        cusparsepath = "C:\\Program Files\\NVIDIA GPU Computing Toolkit\\CUDA\\v7.5"
-        cusparselibpath = "\\bin\\cusparse64_75.dll"
-    end
-    if ffi.os == "Linux" then
-        local cusparselibpath = "/lib/libcusparse.so"
-    end
-    terralib.linklibrary(cusparsepath..cusparselibpath)
-    terralib.includepath = terralib.includepath..";"..
-                           cusparsepath.."/include/"
-    CUsp = terralib.includecstring [[
-        #include <cusparse_v2.h>
-    ]]
-end
-
-
-local gpuMath = util.gpuMath
-
-local UNK_SZ = 4
-
-opt.BLOCK_SIZE = 16
-local BLOCK_SIZE =  opt.BLOCK_SIZE
-
-local FLOAT_EPSILON = `[opt_float](0.00000001f) 
--- GAUSS NEWTON (non-block version)
-return function(problemSpec)
-    local UnknownType = problemSpec:UnknownType()
-    local TUnknownType = UnknownType:terratype()	
-    -- start of the unknowns that correspond to this image
-    -- for each entry there are a constant number of unknowns
-    -- corresponds to the col dim of the J matrix
-    local imagename_to_unknown_offset = {}
-    
-    -- start of the rows of residuals for this energy spec
-    -- corresponds to the row dim of the J matrix
-    local energyspec_to_residual_offset_exp = {}
-    
-    -- start of the block of non-zero entries that correspond to this energy spec
-    -- the total dimension here adds up to the number of non-zeros
-    local energyspec_to_rowidx_offset_exp = {}
-    
-    local nUnknowns,nResidualsExp,nnzExp = 0,`0,`0
-    local parametersSym = symbol(&problemSpec:ParameterType(),"parameters")
-    local function numberofelements(ES)
-        if ES.kind.kind == "CenteredFunction" then
-            return ES.kind.ispace:cardinality()
-        else
-            return `parametersSym.[ES.kind.graphname].N
-        end
-    end
-    if problemSpec.energyspecs then
-        for i,image in ipairs(UnknownType.images) do
-            imagename_to_unknown_offset[image.name] = nUnknowns
-            --print(("image %s has offset %d"):format(image.name,nUnknowns))
-            nUnknowns = nUnknowns + image.imagetype.ispace:cardinality()*image.imagetype.channelcount
-        end
-        for i,es in ipairs(problemSpec.energyspecs) do
-            --print("ES",i,nResidualsExp,nnzExp)
-            energyspec_to_residual_offset_exp[es] = nResidualsExp
-            energyspec_to_rowidx_offset_exp[es] = nnzExp
-            
-            local residuals_per_element = #es.residuals
-            nResidualsExp = `nResidualsExp + [numberofelements(es)]*residuals_per_element
-            local nentries = 0
-            for i,r in ipairs(es.residuals) do
-                nentries = nentries + #r.unknowns
-            end
-            nnzExp = `nnzExp + [numberofelements(es)]*nentries
-        end
-        print("nUnknowns = ",nUnknowns)
-        print("nResiduals = ",nResidualsExp)
-        print("nnz = ",nnzExp)
-    end
-    
-    local isGraph = problemSpec:UsesGraphs() 
-    
-    local struct PlanData {
-		plan : opt.Plan
-		parameters : problemSpec:ParameterType()
-		scratch : &opt_float
-
-		delta : TUnknownType	--current linear update to be computed -> num vars
-		r : TUnknownType		--residuals -> num vars	--TODO this needs to be a 'residual type'
-        b : TUnknownType        --J^TF. Constant during inner iterations, only used to recompute r to counteract drift -> num vars --TODO this needs to be a 'residual type'
-        Adelta : TUnknownType       -- (A'A+D'D)delta TODO this needs to be a 'residual type'
-		z : TUnknownType		--preconditioned residuals -> num vars	--TODO this needs to be a 'residual type'
-		p : TUnknownType		--descent direction -> num vars
-		Ap_X : TUnknownType	--cache values for next kernel call after A = J^T x J x p -> num vars
-        CtC : TUnknownType -- The diagonal matrix C'C for the inner linear solve (J'J+C'C)x = J'F Used only by LM
-		preconditioner : TUnknownType --pre-conditioner for linear system -> num vars
-        SSq : TUnknownType -- Square of jacobi scaling diagonal
-		g : TUnknownType		--gradient of F(x): g = -2J'F -> num vars
-		
-        prevX : TUnknownType -- Place to copy unknowns to before speculatively updating. Avoids hassle when (X + delta) - delta != X 
-
-		scanAlphaNumerator : &opt_float
-		scanAlphaDenominator : &opt_float
-		scanBetaNumerator : &opt_float
-
-        modelCostChange : &opt_float    -- modelCostChange = L(0) - L(delta) where L(h) = F' F + 2 h' J' F + h' J' J h
-		
-		timer : Timer
-		endSolver : util.TimerEvent
-		nIter : int				--current non-linear iter counter
-		nIterations : int		--non-linear iterations
-		lIterations : int		--linear iterations
-	    prevCost : opt_float
-	    
-	    J_csrValA : &opt_float
-	    J_csrColIndA : &int
-	    J_csrRowPtrA : &int
-	    
-	    JT_csrValA : &float
-		JT_csrRowPtrA : &int
-		JT_csrColIndA : &int
-		
-		JTJ_csrValA : &float
-		JTJ_csrRowPtrA : &int
-		JTJ_csrColIndA : &int
-		
-		JTJ_nnz : int
-	    
-	    Jp : &float
-	}
-	if use_cusparse then
-	    PlanData.entries:insert {"handle", CUsp.cusparseHandle_t }
-	    PlanData.entries:insert {"desc", CUsp.cusparseMatDescr_t }
-	end
-	S.Object(PlanData)
-	local terra swapCol(pd : &PlanData, a : int, b : int)
-	    pd.J_csrValA[a],pd.J_csrColIndA[a],pd.J_csrValA[b],pd.J_csrColIndA[b] =
-	        pd.J_csrValA[b],pd.J_csrColIndA[b],pd.J_csrValA[a],pd.J_csrColIndA[a]
-	end
-	local terra sortCol(pd : &PlanData, s : int, e : int)
-	    for i = s,e do
-            var minidx = i
-            var min = pd.J_csrColIndA[i]
-            for j = i+1,e do
-                if pd.J_csrColIndA[j] < min then
-                    min = pd.J_csrColIndA[j]
-                    minidx = j
-                end
-            end
-            swapCol(pd,i,minidx)
-        end
-	end
-    local terra wrap(c : int, v : float)
-        if c < 0 then
-            if v ~= 0.f then
-                printf("wrap a non-zero? %d %f\n",c,v)
-            end
-            c = c + nUnknowns
-        end
-        if c >= nUnknowns then
-            if v ~= 0.f then
-                printf("wrap a non-zero? %d %f\n",c,v)
-            end
-            c = c - nUnknowns
-        end
-        return c
-    end
-    local function generateDumpJ(ES,dumpJ,idx,pd)
-        local nnz_per_entry = 0
-        for i,r in ipairs(ES.residuals) do
-            nnz_per_entry = nnz_per_entry + #r.unknowns
-        end
-        local base_rowidx = energyspec_to_rowidx_offset_exp[ES]
-        local base_residual = energyspec_to_residual_offset_exp[ES]
-        local idx_offset
-        if idx.type == int then
-            idx_offset = idx
-        else    
-            idx_offset = `idx:tooffset()
-        end
-        local local_rowidx = `base_rowidx + idx_offset*nnz_per_entry
-        local local_residual = `base_residual + idx_offset*[#ES.residuals]
-        local function GetOffset(idx,index)
-            if index.kind == "Offset" then
-                return `idx([{unpack(index.data)}]):tooffset()
-            else
-                return `parametersSym.[index.graph.name].[index.element][idx]:tooffset()
-            end
-        end
-        return quote
-            var rhs = dumpJ(idx,pd.parameters)
-            escape                
-                local nnz = 0
-                local residual = 0
-                for i,r in ipairs(ES.residuals) do
-                    emit quote
-                        pd.J_csrRowPtrA[local_residual+residual] = local_rowidx + nnz
-                    end
-                    local begincolumns = nnz
-                    for i,u in ipairs(r.unknowns) do
-                        local image_offset = imagename_to_unknown_offset[u.image.name]
-                        local nchannels = u.image.type.channelcount
-                        local uidx = GetOffset(idx,u.index)
-                        local unknown_index = `image_offset + nchannels*uidx + u.channel
-                        emit quote
-                            pd.J_csrValA[local_rowidx + nnz] = opt_float(rhs.["_"..tostring(nnz)])
-                            pd.J_csrColIndA[local_rowidx + nnz] = wrap(unknown_index,opt_float(rhs.["_"..tostring(nnz)]))
-                        end
-                        nnz = nnz + 1
-                    end
-                    -- sort the columns
-                    emit quote
-                        sortCol(&pd, local_rowidx + begincolumns, local_rowidx + nnz)
-                    end
-                    residual = residual + 1
-                end
-            end
-        end
-	end
-	
-	local delegate = {}
-	function delegate.CenterFunctions(UnknownIndexSpace,fmap)
-	    --print("ES",fmap.derivedfrom)
-	    local kernels = {}
-	    local unknownElement = UnknownType:VectorTypeForIndexSpace(UnknownIndexSpace)
-	    local Index = UnknownIndexSpace:indextype()
-
-        local unknownWideReduction = macro(function(idx,val,reductionTarget) return quote
-            val = util.warpReduce(val)
-            if (util.laneid() == 0) then                
-                util.atomicAdd(reductionTarget, val)
-            end
-        end end)
-
-        local terra square(x : opt_float) : opt_float
-            return x*x
-        end
-
-        local terra guardedInvert(p : unknownElement)
-            escape 
-                if guardedInvertType == GuardedInvertType.CERES then
-                    emit quote
-                        var invp = p
-                        for i = 0, invp:size() do
-                            invp(i) = [opt_float](1.f) / square(opt_float(1.f) + util.gpuMath.sqrt(invp(i)))
-                        end
-                        return invp
-                    end
-                elseif guardedInvertType == GuardedInvertType.MODIFIED_CERES then
-                    emit quote
-                        var invp = p
-                        for i = 0, invp:size() do
-                             invp(i) = [opt_float](1.f) / (opt_float(1.f) + invp(i))
-                        end
-                        return invp
-                    end
-                elseif guardedInvertType == GuardedInvertType.EPSILON_ADD then
-                    emit quote
-                        var invp = p
-                        for i = 0, invp:size() do
-                            invp(i) = [opt_float](1.f) / (FLOAT_EPSILON + invp(i))
-                        end
-                        return invp
-                    end
-                end
-            end
-        end
-
-        local terra clamp(x : unknownElement, minVal : unknownElement, maxVal : unknownElement) : unknownElement
-            var result = x
-            for i = 0, result:size() do
-                result(i) = util.gpuMath.fmin(util.gpuMath.fmax(x(i), minVal(i)), maxVal(i))
-            end
-            return result
-        end
-
-        terra kernels.PCGInit1(pd : PlanData)
-            var d : opt_float = opt_float(0.0f) -- init for out of bounds lanes
-        
-            var idx : Index
-            if idx:initFromCUDAParams() then
-        
-                -- residuum = J^T x -F - A x delta_0  => J^T x -F, since A x x_0 == 0                            
-                var residuum : unknownElement = 0.0f
-                var pre : unknownElement = 0.0f	
-            
-                if not fmap.exclude(idx,pd.parameters) then 
-                
-                    pd.delta(idx) = opt_float(0.0f)   
-                
-                    residuum, pre = fmap.evalJTF(idx, pd.parameters)
-                    residuum = -residuum
-                    pd.r(idx) = residuum
-                
-                    if not problemSpec.usepreconditioner then
-                        pre = opt_float(1.0f)
-                    end
-                end        
-            
-                if (not fmap.exclude(idx,pd.parameters)) and (not isGraph) then		
-                    pre = guardedInvert(pre)
-                    var p = pre*residuum	-- apply pre-conditioner M^-1			   
-                    pd.p(idx) = p
-                
-                    d = residuum:dot(p) 
-                end
-            
-                pd.preconditioner(idx) = pre
-            end 
-            if not isGraph then
-                unknownWideReduction(idx,d,pd.scanAlphaNumerator)
-            end
-        end
-    
-        terra kernels.PCGInit1_Finish(pd : PlanData)	--only called for graphs
-            var d : opt_float = opt_float(0.0f) -- init for out of bounds lanes
-            var idx : Index
-            if idx:initFromCUDAParams() then
-                var residuum = pd.r(idx)			
-                var pre = pd.preconditioner(idx)
-            
-                pre = guardedInvert(pre)
-            
-                if not problemSpec.usepreconditioner then
-                    pre = opt_float(1.0f)
-                end
-            
-                var p = pre*residuum	-- apply pre-conditioner M^-1
-                pd.preconditioner(idx) = pre
-                pd.p(idx) = p
-                d = residuum:dot(p)
-            end
-
-            unknownWideReduction(idx,d,pd.scanAlphaNumerator)
-        end
-
-        terra kernels.PCGStep1(pd : PlanData)
-            var d : opt_float = opt_float(0.0f)
-            var idx : Index
-            if idx:initFromCUDAParams() and not fmap.exclude(idx,pd.parameters) then
-                var tmp : unknownElement = 0.0f
-                 -- A x p_k  => J^T x J x p_k 
-                tmp = fmap.applyJTJ(idx, pd.parameters, pd.p, pd.CtC)
-                pd.Ap_X(idx) = tmp					 -- store for next kernel call
-                d = pd.p(idx):dot(tmp)			 -- x-th term of denominator of alpha
-            end
-            if not [multistep_alphaDenominator_compute] then
-                unknownWideReduction(idx,d,pd.scanAlphaDenominator)
-            end
-        end
-        if multistep_alphaDenominator_compute then
-            terra kernels.PCGStep1_Finish(pd : PlanData)
-                var d : opt_float = opt_float(0.0f)
-                var idx : Index
-                if idx:initFromCUDAParams() and not fmap.exclude(idx,pd.parameters) then
-                    d = pd.p(idx):dot(pd.Ap_X(idx))           -- x-th term of denominator of alpha
-                end
-                unknownWideReduction(idx,d,pd.scanAlphaDenominator)
-            end
-        end
-
-        terra kernels.PCGStep2(pd : PlanData)
-            var b = opt_float(0.0f) 
-            var q = opt_float(0.0f) -- Only used if LM
-            var idx : Index
-            if idx:initFromCUDAParams() and not fmap.exclude(idx,pd.parameters) then
-                -- sum over block results to compute denominator of alpha
-                var alphaDenominator : opt_float = pd.scanAlphaDenominator[0]
-                var alphaNumerator : opt_float = pd.scanAlphaNumerator[0]
-
-                -- update step size alpha
-                var alpha = opt_float(0.0f)
-                alpha = alphaNumerator/alphaDenominator 
-    
-                var delta = pd.delta(idx)+alpha*pd.p(idx)       -- do a descent step
-                pd.delta(idx) = delta
-
-                var r = pd.r(idx)-alpha*pd.Ap_X(idx)				-- update residuum
-                pd.r(idx) = r										-- store for next kernel call
-
-                var pre = pd.preconditioner(idx)
-                if not problemSpec.usepreconditioner then
-                    pre = opt_float(1.0f)
-                end
-        
-                var z = pre*r										-- apply pre-conditioner M^-1
-                pd.z(idx) = z;										-- save for next kernel call
-
-                b = z:dot(r)									-- compute x-th term of the numerator of beta
-
-                if [problemSpec:UsesLambda()] then
-                    -- computeQ    
-                    -- Right side is -2 of CERES versions, left is just negative version, 
-                    --  so after the dot product, just need to multiply by 2 to recover value identical to CERES  
-                    q = 0.5*(delta:dot(r + pd.b(idx))) 
-                end
-            end
-            
-            unknownWideReduction(idx,b,pd.scanBetaNumerator)
-            if [problemSpec:UsesLambda()] then
-                unknownWideReduction(idx,q,pd.scratch)
-            end
-        end
-
-        terra kernels.PCGStep2_1stHalf(pd : PlanData)
-            var idx : Index
-            if idx:initFromCUDAParams() and not fmap.exclude(idx,pd.parameters) then
-                var alphaDenominator : opt_float = pd.scanAlphaDenominator[0]
-                var alphaNumerator : opt_float = pd.scanAlphaNumerator[0]
-                -- update step size alpha
-                var alpha = alphaNumerator/alphaDenominator 
-                pd.delta(idx) = pd.delta(idx)+alpha*pd.p(idx)       -- do a descent step
-            end
-        end
-
-        terra kernels.PCGStep2_2ndHalf(pd : PlanData)
-            var b = opt_float(0.0f) 
-            var q = opt_float(0.0f) 
-            var idx : Index
-            if idx:initFromCUDAParams() and not fmap.exclude(idx,pd.parameters) then
-                -- Recompute residual
-                var Ax = pd.Adelta(idx)
-                var b = pd.b(idx)
-                var r = b - Ax
-                pd.r(idx) = r
-
-                var pre = pd.preconditioner(idx)
-                if not problemSpec.usepreconditioner then
-                    pre = opt_float(1.0f)
-                end
-                var z = pre*r       -- apply pre-conditioner M^-1
-                pd.z(idx) = z;      -- save for next kernel call
-                b = z:dot(r)        -- compute x-th term of the numerator of beta
-                if [problemSpec:UsesLambda()] then
-                    -- computeQ    
-                    -- Right side is -2 of CERES versions, left is just negative version, 
-                    --  so after the dot product, just need to multiply by 2 to recover value identical to CERES  
-                    q = 0.5*(pd.delta(idx):dot(r + pd.b(idx))) 
-                end
-            end
-            unknownWideReduction(idx,b,pd.scanBetaNumerator) 
-            if [problemSpec:UsesLambda()] then
-                unknownWideReduction(idx,q,pd.scratch)
-            end
-        end
-
-
-        terra kernels.PCGStep3(pd : PlanData)			
-            var idx : Index
-            if idx:initFromCUDAParams() and not fmap.exclude(idx,pd.parameters) then
-            
-                var rDotzNew : opt_float = pd.scanBetaNumerator[0]	-- get new numerator
-                var rDotzOld : opt_float = pd.scanAlphaNumerator[0]	-- get old denominator
-
-                var beta : opt_float = opt_float(0.0f)
-                beta = rDotzNew/rDotzOld
-                pd.p(idx) = pd.z(idx)+beta*pd.p(idx)			    -- update decent direction
-            end
-        end
-    
-        terra kernels.PCGLinearUpdate(pd : PlanData)
-            var idx : Index
-            if idx:initFromCUDAParams() and not fmap.exclude(idx,pd.parameters) then
-                pd.parameters.X(idx) = pd.parameters.X(idx) + pd.delta(idx)
-            end
-        end	
-        
-        terra kernels.revertUpdate(pd : PlanData)
-            var idx : Index
-            if idx:initFromCUDAParams() and not fmap.exclude(idx,pd.parameters) then
-                pd.parameters.X(idx) = pd.prevX(idx)
-            end
-        end	
-
-        terra kernels.computeAdelta(pd : PlanData)
-            var idx : Index
-            if idx:initFromCUDAParams() and not fmap.exclude(idx,pd.parameters) then
-                pd.Adelta(idx) = fmap.applyJTJ(idx, pd.parameters, pd.delta, pd.CtC)
-            end
-        end
-
-        terra kernels.savePreviousUnknowns(pd : PlanData)
-            var idx : Index
-            if idx:initFromCUDAParams() and not fmap.exclude(idx,pd.parameters) then
-                pd.prevX(idx) = pd.parameters.X(idx)
-            end
-        end 
-
-        terra kernels.computeCost(pd : PlanData)
-            var cost : opt_float = opt_float(0.0f)
-            var idx : Index
-            if idx:initFromCUDAParams() and not fmap.exclude(idx,pd.parameters) then
-                var params = pd.parameters
-                cost = cost + [opt_float](fmap.cost(idx, params))
-            end
-
-            cost = util.warpReduce(cost)
-            if (util.laneid() == 0) then
-                util.atomicAdd(pd.scratch, cost)
-            end
-        end
-        if not fmap.dumpJ then
-            terra kernels.saveJToCRS(pd : PlanData)
-            end
-        else
-            terra kernels.saveJToCRS(pd : PlanData)
-                var idx : Index
-                var [parametersSym] = &pd.parameters
-                if idx:initFromCUDAParams() and not fmap.exclude(idx,pd.parameters) then
-                    [generateDumpJ(fmap.derivedfrom,fmap.dumpJ,idx,pd)]
-                end
-            end
-        end
-    
-
-        if fmap.precompute then
-            terra kernels.precompute(pd : PlanData)
-                var idx : Index
-                if idx:initFromCUDAParams() then
-                   fmap.precompute(idx,pd.parameters)
-                end
-            end
-        end
-        if problemSpec:UsesLambda() then
-            terra kernels.PCGComputeCtC(pd : PlanData)
-                var idx : Index
-                if idx:initFromCUDAParams() and not fmap.exclude(idx,pd.parameters) then 
-                    var CtC = fmap.computeCtC(idx, pd.parameters)
-                    pd.CtC(idx) = CtC    
-                end 
-            end
-
-            terra kernels.PCGSaveSSq(pd : PlanData)
-                var idx : Index
-                if idx:initFromCUDAParams() and not fmap.exclude(idx,pd.parameters) then 
-                    pd.SSq(idx) = pd.preconditioner(idx)       
-                end 
-            end
-
-            terra kernels.PCGFinalizeDiagonal(pd : PlanData)
-                var idx : Index
-                var d = opt_float(0.0f)
-                var q = opt_float(0.0f)
-                if idx:initFromCUDAParams() and not fmap.exclude(idx,pd.parameters) then 
-                    var unclampedCtC = pd.CtC(idx)
-                    var invS_iiSq : unknownElement = opt_float(1.0f)
-                    if [JacobiScaling == JacobiScalingType.ONCE_PER_SOLVE] then
-                        invS_iiSq = opt_float(1.0f) / pd.SSq(idx)
-                    elseif [JacobiScaling == JacobiScalingType.EVERY_ITERATION] then 
-                        invS_iiSq = opt_float(1.0f) / pd.preconditioner(idx)
-                    end -- else if  [JacobiScaling == JacobiScalingType.NONE] then invS_iiSq == 1
-                    var clampMultiplier = invS_iiSq / pd.parameters.trust_region_radius
-                    var minVal = pd.parameters.min_lm_diagonal * clampMultiplier
-                    var maxVal = pd.parameters.max_lm_diagonal * clampMultiplier
-                    var CtC = clamp(unclampedCtC, minVal, maxVal)
-                    pd.CtC(idx) = CtC
-                    
-                    -- Calculate true preconditioner, taking into account the diagonal
-                    var pre = opt_float(1.0f) / (CtC+pd.parameters.trust_region_radius*unclampedCtC) 
-                    pd.preconditioner(idx) = pre
-                    var residuum = pd.r(idx)
-                    pd.b(idx) = residuum -- copy over to b
-                    var p = pre*residuum    -- apply pre-conditioner M^-1
-                    pd.p(idx) = p
-                    d = residuum:dot(p)
-                    -- computeQ    
-                    -- Right side is -2 of CERES versions, left is just negative version, 
-                    --  so after the dot product, just need to multiply by 2 to recover value identical to CERES  
-                    q = 0.5*(pd.delta(idx):dot(residuum + residuum)) 
-                end    
-                unknownWideReduction(idx,q,pd.scratch)
-                unknownWideReduction(idx,d,pd.scanAlphaNumerator)
-            end
-
-            terra kernels.computeModelCost(pd : PlanData)            
-                var cost : opt_float = opt_float(0.0f)
-                var idx : Index
-                if idx:initFromCUDAParams() and not fmap.exclude(idx,pd.parameters) then
-                    var params = pd.parameters              
-                    cost = cost + [opt_float](fmap.modelcost(idx, params, pd.delta))
-                end
-
-                cost = util.warpReduce(cost)
-                if (util.laneid() == 0) then
-                    util.atomicAdd(pd.scratch, cost)
-                end
-            end
-
-        end -- :UsesLambda()
-	    return kernels
-	end
-	
-	function delegate.GraphFunctions(graphname,fmap,ES)
-	    --print("ES-graph",fmap.derivedfrom)
-	    local kernels = {}
-        terra kernels.PCGInit1_Graph(pd : PlanData)
-            var tIdx = 0
-            if util.getValidGraphElement(pd,[graphname],&tIdx) then
-                fmap.evalJTF(tIdx, pd.parameters, pd.r, pd.preconditioner)
-            end
-        end    
-        
-    	terra kernels.PCGStep1_Graph(pd : PlanData)
-            var d = opt_float(0.0f)
-            var tIdx = 0 
-            if util.getValidGraphElement(pd,[graphname],&tIdx) then
-               d = d + fmap.applyJTJ(tIdx, pd.parameters, pd.p, pd.Ap_X)
-            end 
-            if not [multistep_alphaDenominator_compute] then
-                d = util.warpReduce(d)
-                if (util.laneid() == 0) then
-                    util.atomicAdd(pd.scanAlphaDenominator, d)
-                end
-            end
-        end
-
-        terra kernels.computeAdelta_Graph(pd : PlanData)
-            var tIdx = 0 
-            if util.getValidGraphElement(pd,[graphname],&tIdx) then
-                fmap.applyJTJ(tIdx, pd.parameters, pd.delta, pd.Adelta)
-            end
-        end
-
-        terra kernels.computeCost_Graph(pd : PlanData)
-            var cost : opt_float = opt_float(0.0f)
-            var tIdx = 0
-            if util.getValidGraphElement(pd,[graphname],&tIdx) then
-                cost = cost + fmap.cost(tIdx, pd.parameters)
-            end 
-            cost = util.warpReduce(cost)
-            if (util.laneid() == 0) then
-                util.atomicAdd(pd.scratch, cost)
-            end
-        end
-        if not fmap.dumpJ then
-            terra kernels.saveJToCRS_Graph(pd : PlanData)
-            end
-        else
-            terra kernels.saveJToCRS_Graph(pd : PlanData)
-                var tIdx = 0
-                var [parametersSym] = &pd.parameters
-                if util.getValidGraphElement(pd,[graphname],&tIdx) then
-                    [generateDumpJ(fmap.derivedfrom,fmap.dumpJ,tIdx,pd)]
-                end
-            end
-        end
-        if problemSpec:UsesLambda() then
-            terra kernels.PCGComputeCtC_Graph(pd : PlanData)
-                var tIdx = 0
-                if util.getValidGraphElement(pd,[graphname],&tIdx) then
-                    fmap.computeCtC(tIdx, pd.parameters, pd.CtC)
-                end
-            end    
-
-            terra kernels.computeModelCost_Graph(pd : PlanData)          
-                var cost : opt_float = opt_float(0.0f)
-                var tIdx = 0
-                if util.getValidGraphElement(pd,[graphname],&tIdx) then
-                    cost = cost + fmap.modelcost(tIdx, pd.parameters, pd.delta)
-                end 
-                cost = util.warpReduce(cost)
-                if (util.laneid() == 0) then
-                    util.atomicAdd(pd.scratch, cost)
-                end
-            end
-        end
-
-	    return kernels
-	end
-	
-	local gpu = util.makeGPUFunctions(problemSpec, PlanData, delegate, {"PCGInit1",
-                                                                        "PCGInit1_Finish",
-                                                                        "PCGComputeCtC",
-                                                                        "PCGFinalizeDiagonal",
-                                                                        "PCGStep1",
-                                                                        "PCGStep1_Finish",
-                                                                        "PCGStep2",
-                                                                        "PCGStep2_1stHalf",
-                                                                        "PCGStep2_2ndHalf",
-                                                                        "PCGStep3",
-                                                                        "PCGLinearUpdate",
-                                                                        "revertUpdate",
-                                                                        "savePreviousUnknowns",
-                                                                        "computeCost",
-                                                                        "PCGSaveSSq",
-                                                                        "precompute",
-                                                                        "computeAdelta",
-                                                                        "computeAdelta_Graph",
-                                                                        "PCGInit1_Graph",
-                                                                        "PCGComputeCtC_Graph",
-                                                                        "PCGStep1_Graph",
-                                                                        "computeCost_Graph",
-                                                                        "computeModelCost",
-                                                                        "computeModelCost_Graph",
-                                                                        "saveJToCRS",
-                                                                        "saveJToCRS_Graph"
-                                                                        })
-
-    local terra computeCost(pd : &PlanData) : opt_float
-        C.cudaMemset(pd.scratch, 0, sizeof(opt_float))
-        gpu.computeCost(pd)
-        gpu.computeCost_Graph(pd)
-        var f : opt_float
-        C.cudaMemcpy(&f, pd.scratch, sizeof(opt_float), C.cudaMemcpyDeviceToHost)
-        return f
-    end
-
-    local terra computeModelCost(pd : &PlanData) : opt_float
-        C.cudaMemset(pd.scratch, 0, sizeof(opt_float))
-        gpu.computeModelCost(pd)
-        gpu.computeModelCost_Graph(pd)
-        var f : opt_float
-        C.cudaMemcpy(&f, pd.scratch, sizeof(opt_float), C.cudaMemcpyDeviceToHost)
-        return f
-    end
-
-    local sqrtf = util.cpuMath.sqrt
-
-    local terra fetchQ(pd : &PlanData) : opt_float
-        var f : opt_float
-        C.cudaMemcpy(&f, pd.scratch, sizeof(opt_float), C.cudaMemcpyDeviceToHost)
-        return f
-    end
-
-
-    local terra logDoubles(vec : double[UNK_SZ], label : rawstring)
-        logSolver("\t %s", label)
-        for i=0,UNK_SZ do
-            logSolver(" %.18g", vec[i])
-        end  
-        logSolver("\n")
-    end
-
-    local terra mul(v0 : double[UNK_SZ], v1 : double[UNK_SZ]): double[UNK_SZ]
-        var result : double[UNK_SZ]
-        for i=0,UNK_SZ do
-            result[i] = v0[i] * v1[i]
-        end  
-        return result
-    end
-
-    local terra div(v0 : double[UNK_SZ], v1 : double[UNK_SZ]): double[UNK_SZ]
-        var result : double[UNK_SZ]
-        for i=0,UNK_SZ do
-            result[i] = v0[i] / v1[i]
-        end  
-        return result
-    end
-
-    local computeModelCostChange
-    
-    if problemSpec:UsesLambda() then
-        terra computeModelCostChange(pd : &PlanData) : opt_float
-            var cost = pd.prevCost
-            var model_cost = computeModelCost(pd)
-            logSolver(" cost=%f \n",cost)
-            logSolver(" model_cost=%f \n",model_cost)
-            var model_cost_change = cost - model_cost
-            logSolver(" model_cost_change=%f \n",model_cost_change)
-            return model_cost_change
-        end
-    end
-
-    local terra GetToHost(ptr : &opaque, N : int) : &int
-        var r = [&int](C.malloc(sizeof(int)*N))
-        C.cudaMemcpy(r,ptr,N*sizeof(int),C.cudaMemcpyDeviceToHost)
-        return r
-    end
-    local cusparseInner,cusparseOuter
-    if use_cusparse then
-        terra cusparseOuter(pd : &PlanData)
-            var [parametersSym] = &pd.parameters
-            --logSolver("saving J...\n")
-            gpu.saveJToCRS(pd)
-            if isGraph then
-                gpu.saveJToCRS_Graph(pd)
-            end
-            --logSolver("... done\n")
-            if pd.JTJ_csrRowPtrA == nil then
-                --allocate row
-                --C.printf("alloc JTJ\n")
-                var numrows = nUnknowns + 1
-                cd(C.cudaMalloc([&&opaque](&pd.JTJ_csrRowPtrA),sizeof(int)*numrows))
-                var endJTJalloc : util.TimerEvent
-                pd.timer:startEvent("J^TJ alloc",nil,&endJTJalloc)
-                cd(CUsp.cusparseXcsrgemmNnz(pd.handle, CUsp.CUSPARSE_OPERATION_TRANSPOSE, CUsp.CUSPARSE_OPERATION_NON_TRANSPOSE,
-                                      nUnknowns,nUnknowns,nResidualsExp,
-                                      pd.desc,nnzExp,pd.J_csrRowPtrA,pd.J_csrColIndA,
-                                      pd.desc,nnzExp,pd.J_csrRowPtrA,pd.J_csrColIndA,
-                                      pd.desc,pd.JTJ_csrRowPtrA, &pd.JTJ_nnz))
-                pd.timer:endEvent(nil,endJTJalloc)
-                
-                cd(C.cudaMalloc([&&opaque](&pd.JTJ_csrColIndA), sizeof(int)*pd.JTJ_nnz))
-                cd(C.cudaMalloc([&&opaque](&pd.JTJ_csrValA), sizeof(float)*pd.JTJ_nnz))
-                cd(C.cudaThreadSynchronize())
-            end
-            
-            var endJTJmm : util.TimerEvent
-            pd.timer:startEvent("JTJ multiply",nil,&endJTJmm)
-    
-            cd(CUsp.cusparseScsrgemm(pd.handle, CUsp.CUSPARSE_OPERATION_TRANSPOSE, CUsp.CUSPARSE_OPERATION_NON_TRANSPOSE,
-           nUnknowns,nUnknowns,nResidualsExp,
-           pd.desc,nnzExp,pd.J_csrValA,pd.J_csrRowPtrA,pd.J_csrColIndA,
-           pd.desc,nnzExp,pd.J_csrValA,pd.J_csrRowPtrA,pd.J_csrColIndA,
-           pd.desc, pd.JTJ_csrValA, pd.JTJ_csrRowPtrA,pd.JTJ_csrColIndA ))
-           pd.timer:endEvent(nil,endJTJmm)
-           
-            var endJtranspose : util.TimerEvent
-            pd.timer:startEvent("J_transpose",nil,&endJtranspose)
-            cd(CUsp.cusparseScsr2csc(pd.handle,nResidualsExp, nUnknowns,nnzExp,
-                                 pd.J_csrValA,pd.J_csrRowPtrA,pd.J_csrColIndA,
-                                 pd.JT_csrValA,pd.JT_csrColIndA,pd.JT_csrRowPtrA,
-                                 CUsp.CUSPARSE_ACTION_NUMERIC,CUsp.CUSPARSE_INDEX_BASE_ZERO))
-            pd.timer:endEvent(nil,endJtranspose)
-        end
-        terra cusparseInner(pd : &PlanData)
-            var [parametersSym] = &pd.parameters
-            
-            if false then
-                C.printf("begin debug dump\n")
-                var J_csrColIndA = GetToHost(pd.J_csrColIndA,nnzExp)
-                var J_csrRowPtrA = GetToHost(pd.J_csrRowPtrA,nResidualsExp + 1)
-                for i = 0,nResidualsExp do
-                    var b,e = J_csrRowPtrA[i],J_csrRowPtrA[i+1]
-                    if b >= e or b < 0 or b >= nnzExp or e < 0 or e > nnzExp then
-                        C.printf("ERROR: %d %d %d (total = %d)\n",i,b,e,nResidualsExp)
-                    end
-                    --C.printf("residual %d -> {%d,%d}\n",i,b,e)
-                    for j = b,e do
-                        if J_csrColIndA[j] < 0 or J_csrColIndA[j] >= nnzExp then
-                            C.printf("ERROR: j %d (total = %d)\n",j,J_csrColIndA[j])
-                        end
-                        if j ~= b and J_csrColIndA[j-1] >= J_csrColIndA[j] then
-                            C.printf("ERROR: sort j[%d] = %d, j[%d] = %d\n",j-1,J_csrColIndA[j-1],j,J_csrColIndA[j])
-                        end
-                        --C.printf("colindex: %d\n",J_csrColIndA[j])
-                    end
-                end
-                C.printf("end debug dump\n")
-            end
-            
-            var consts = array(0.f,1.f,2.f)
-            cd(C.cudaMemset(pd.Ap_X._contiguousallocation, -1, sizeof(float)*nUnknowns))
-            
-            if use_fused_jtj then
-                var endJTJp : util.TimerEvent
-                pd.timer:startEvent("J^TJp",nil,&endJTJp)
-                cd(CUsp.cusparseScsrmv(
-                            pd.handle, CUsp.CUSPARSE_OPERATION_NON_TRANSPOSE,
-                            nUnknowns, nUnknowns,pd.JTJ_nnz,
-                            &consts[1], pd.desc,
-                            pd.JTJ_csrValA, 
-                            pd.JTJ_csrRowPtrA, pd.JTJ_csrColIndA,
-                            [&float](pd.p._contiguousallocation),
-                            &consts[0], [&float](pd.Ap_X._contiguousallocation)
-                        ))
-                pd.timer:endEvent(nil,endJTJp)
-            else
-                var endJp : util.TimerEvent
-                pd.timer:startEvent("Jp",nil,&endJp)
-                cd(CUsp.cusparseScsrmv(
-                            pd.handle, CUsp.CUSPARSE_OPERATION_NON_TRANSPOSE,
-                            nResidualsExp, nUnknowns,nnzExp,
-                            &consts[1], pd.desc,
-                            pd.J_csrValA, 
-                            pd.J_csrRowPtrA, pd.J_csrColIndA,
-                            [&float](pd.p._contiguousallocation),
-                            &consts[0], pd.Jp
-                        ))
-                pd.timer:endEvent(nil,endJp)
-                var endJT : util.TimerEvent
-                pd.timer:startEvent("J^T",nil,&endJT)
-                cd(CUsp.cusparseScsrmv(
-                            pd.handle, CUsp.CUSPARSE_OPERATION_NON_TRANSPOSE,
-                            nUnknowns, nResidualsExp, nnzExp,
-                            &consts[1], pd.desc,
-                            pd.JT_csrValA, 
-                            pd.JT_csrRowPtrA, pd.JT_csrColIndA,
-                            pd.Jp,
-                            &consts[0],[&float](pd.Ap_X._contiguousallocation) 
-                        ))
-                pd.timer:endEvent(nil,endJT)
-            end
-        end
-    else
-        terra cusparseInner(pd : &PlanData) end
-        terra cusparseOuter(pd : &PlanData) end
-    end
-
-	local terra init(data_ : &opaque, params_ : &&opaque, solverparams : &&opaque)
-	   var pd = [&PlanData](data_)
-	   pd.timer:init()
-	   pd.timer:startEvent("overall",nil,&pd.endSolver)
-       [util.initParameters(`pd.parameters,problemSpec,params_,true)]
-       var [parametersSym] = &pd.parameters
-        escape if use_cusparse then emit quote
-            if pd.J_csrValA == nil then
-                cd(CUsp.cusparseCreateMatDescr( &pd.desc ))
-                cd(CUsp.cusparseSetMatType( pd.desc,CUsp.CUSPARSE_MATRIX_TYPE_GENERAL ))
-                cd(CUsp.cusparseSetMatIndexBase( pd.desc,CUsp.CUSPARSE_INDEX_BASE_ZERO ))
-                cd(CUsp.cusparseCreate( &pd.handle ))
-                
-                logSolver("nnz = %s\n",[tostring(nnzExp)])
-                logSolver("nResiduals = %s\n",[tostring(nResidualsExp)])
-                logSolver("nnz = %d, nResiduals = %d\n",int(nnzExp),int(nResidualsExp))
-                
-                -- J alloc
-                C.cudaMalloc([&&opaque](&(pd.J_csrValA)), sizeof(opt_float)*nnzExp)
-                C.cudaMalloc([&&opaque](&(pd.J_csrColIndA)), sizeof(int)*nnzExp)
-                C.cudaMemset(pd.J_csrColIndA,-1,sizeof(int)*nnzExp)
-                C.cudaMalloc([&&opaque](&(pd.J_csrRowPtrA)), sizeof(int)*(nResidualsExp+1))
-                
-                -- J^T alloc
-                C.cudaMalloc([&&opaque](&pd.JT_csrValA), nnzExp*sizeof(float))
-                C.cudaMalloc([&&opaque](&pd.JT_csrColIndA), nnzExp*sizeof(int))
-                C.cudaMalloc([&&opaque](&pd.JT_csrRowPtrA), (nUnknowns + 1) *sizeof(int))
-                
-                -- Jp alloc
-                cd(C.cudaMalloc([&&opaque](&pd.Jp), nResidualsExp*sizeof(float)))
-                
-                -- write J_csrRowPtrA end
-                var nnz = nnzExp
-                C.printf("setting rowptr[%d] = %d\n",nResidualsExp,nnz)
-                cd(C.cudaMemcpy(&pd.J_csrRowPtrA[nResidualsExp],&nnz,sizeof(int),C.cudaMemcpyHostToDevice))
-            end
-        end end end
-	   pd.nIter = 0
-	   pd.nIterations = @[&int](solverparams[0])
-	   pd.lIterations = @[&int](solverparams[1])
-       escape 
-            if problemSpec:UsesLambda() then
-              emit quote 
-                pd.parameters.trust_region_radius = 1e4
-                pd.parameters.radius_decrease_factor = 2.0
-                pd.parameters.min_lm_diagonal = 1e-6;
-                pd.parameters.max_lm_diagonal = 1e32;
-              end
-	        end 
-       end
-	   gpu.precompute(pd)
-	   pd.prevCost = computeCost(pd)
-	end
-
-	
-	local terra step(data_ : &opaque, params_ : &&opaque, solverparams : &&opaque)
-        --TODO: make parameters
-        var residual_reset_period = 10
-        var min_relative_decrease = 1e-3f
-<<<<<<< HEAD
-        var min_trust_region_radius = 1e-32;
-        var max_trust_region_radius = 1e16;
-        var q_tolerance = 1e-4
-=======
-        var min_trust_region_radius = 1e-32
-        var max_trust_region_radius = 1e16
-        var q_tolerance = 0.0001
->>>>>>> cc67a123
-        var Q0 : opt_float
-        var Q1 : opt_float
-		var pd = [&PlanData](data_)
-		[util.initParameters(`pd.parameters,problemSpec, params_,false)]
-		if pd.nIter < pd.nIterations then
-			C.cudaMemset(pd.scanAlphaNumerator, 0, sizeof(opt_float))	--scan in PCGInit1 requires reset
-			C.cudaMemset(pd.scanAlphaDenominator, 0, sizeof(opt_float))	--scan in PCGInit1 requires reset
-			C.cudaMemset(pd.scanBetaNumerator, 0, sizeof(opt_float))	--scan in PCGInit1 requires reset
-
-			gpu.PCGInit1(pd)
-			if isGraph then
-				gpu.PCGInit1_Graph(pd)	
-				gpu.PCGInit1_Finish(pd)	
-			end
-
-            escape 
-                if problemSpec:UsesLambda() then
-                    emit quote
-                        C.cudaMemset(pd.scanAlphaNumerator, 0, sizeof(opt_float))
-                        C.cudaMemset(pd.scratch, 0, sizeof(opt_float))
-                        if [JacobiScaling == JacobiScalingType.ONCE_PER_SOLVE] and pd.nIter == 0 then
-                            gpu.PCGSaveSSq(pd)
-                        end
-                        gpu.PCGComputeCtC(pd)
-                        gpu.PCGComputeCtC_Graph(pd)
-                        -- This also computes Q
-                        gpu.PCGFinalizeDiagonal(pd)
-                        Q0 = fetchQ(pd)
-                    end
-                end
-            end
-            cusparseOuter(pd)
-            for lIter = 0, pd.lIterations do				
-
-                C.cudaMemset(pd.scanAlphaDenominator, 0, sizeof(opt_float))
-                C.cudaMemset(pd.scratch, 0, sizeof(opt_float))
-
-                if not use_cusparse then
-    				gpu.PCGStep1(pd)
-    				if isGraph then
-    					gpu.PCGStep1_Graph(pd)
-    				end		
-                end		
-
-				-- only does anything if use_cusparse is true
-                cusparseInner(pd)
-
-                if multistep_alphaDenominator_compute then
-                    gpu.PCGStep1_Finish(pd)
-                end
-				
-				C.cudaMemset(pd.scanBetaNumerator, 0, sizeof(opt_float))
-				
-				if [problemSpec:UsesLambda()] and ((lIter + 1) % residual_reset_period) == 0 then
-                    gpu.PCGStep2_1stHalf(pd)
-                    gpu.computeAdelta(pd)
-                    if isGraph then
-                        gpu.computeAdelta_Graph(pd)
-                    end
-                    gpu.PCGStep2_2ndHalf(pd)
-                else
-                    gpu.PCGStep2(pd)
-                end
-                gpu.PCGStep3(pd)
-
-				-- save new rDotz for next iteration
-				C.cudaMemcpy(pd.scanAlphaNumerator, pd.scanBetaNumerator, sizeof(opt_float), C.cudaMemcpyDeviceToDevice)	
-				
-				if [problemSpec:UsesLambda()] then
-	                Q1 = fetchQ(pd)
-	                var zeta = [opt_float](lIter+1)*(Q1 - Q0) / Q1 
-	                if zeta < q_tolerance then
-                        logSolver("zeta=%.18g, breaking at iteration: %d\n", zeta, (lIter+1))
-	                    break
-	                end
-	                Q0 = Q1
-				end
-			end
-			
-
-            var model_cost_change : opt_float
-
-            escape if problemSpec:UsesLambda() then
-                emit quote 
-                    model_cost_change = computeModelCostChange(pd)
-                    gpu.savePreviousUnknowns(pd)
-                end
-            end end
-
-			gpu.PCGLinearUpdate(pd)    
-			gpu.precompute(pd)
-			var newCost = computeCost(pd)
-
-			escape 
-                if problemSpec:UsesLambda() then
-                    emit quote
-                        var cost_change = pd.prevCost - newCost
-                        
-                        
-                        -- See CERES's TrustRegionStepEvaluator::StepAccepted() for a more complicated version of this
-                        var relative_decrease = cost_change / model_cost_change
-                        if cost_change >= 0 and relative_decrease > min_relative_decrease then	--in this case we revert
-                            var step_quality = relative_decrease
-                            var min_factor = 1.0/3.0
-                            var tmp_factor = 1.0 - util.cpuMath.pow(2.0 * step_quality - 1.0, 3.0)
-                            pd.parameters.trust_region_radius = pd.parameters.trust_region_radius / util.cpuMath.fmax(min_factor, tmp_factor)
-                            pd.parameters.trust_region_radius = util.cpuMath.fmin(pd.parameters.trust_region_radius, max_trust_region_radius)
-                            pd.parameters.radius_decrease_factor = 2.0
-
-                            pd.prevCost = newCost
-                        else 
-                            gpu.revertUpdate(pd)
-
-                            pd.parameters.trust_region_radius = pd.parameters.trust_region_radius / pd.parameters.radius_decrease_factor
-                            logSolver(" trust_region_radius=%f \n", pd.parameters.trust_region_radius)
-                            pd.parameters.radius_decrease_factor = 2.0 * pd.parameters.radius_decrease_factor
-                            if pd.parameters.trust_region_radius <= min_trust_region_radius then
-                                logSolver("\nTrust_region_radius is less than the min, exiting\n")
-                                logSolver("final cost=%f\n", pd.prevCost)
-                                pd.timer:endEvent(nil,pd.endSolver)
-                                pd.timer:evaluate()
-                                pd.timer:cleanup()
-                                return 0
-                            end
-                            logSolver("REVERT\n")
-                            gpu.precompute(pd)
-                        end
-                    end
-                else
-                    emit quote
-                        pd.prevCost = newCost 
-                    end
-                end 
-            end
-
-            --[[ 
-            To match CERES we would check for termination:
-            iteration_summary_.gradient_max_norm <= options_.gradient_tolerance
-            iteration_summary_.trust_region_radius <= options_.min_trust_region_radius
-            ]]
-
-			pd.nIter = pd.nIter + 1
-			return 1
-		else
-			logSolver("final cost=%f\n", pd.prevCost)
-		    pd.timer:endEvent(nil,pd.endSolver)
-		    pd.timer:evaluate()
-		    pd.timer:cleanup()
-		    return 0
-		end
-	end
-
-    local terra cost(data_ : &opaque) : double
-        var pd = [&PlanData](data_)
-        return [double](pd.prevCost)
-    end
-
-	local terra makePlan() : &opt.Plan
-		var pd = PlanData.alloc()
-		pd.plan.data = pd
-		pd.plan.init,pd.plan.step,pd.plan.cost = init,step,cost
-		pd.delta:initGPU()
-		pd.r:initGPU()
-        pd.b:initGPU()
-        pd.Adelta:initGPU()
-		pd.z:initGPU()
-		pd.p:initGPU()
-		pd.Ap_X:initGPU()
-        pd.CtC:initGPU()
-        pd.SSq:initGPU()
-		pd.preconditioner:initGPU()
-		pd.g:initGPU()
-        pd.prevX:initGPU()
-		
-		[util.initPrecomputedImages(`pd.parameters,problemSpec)]	
-		C.cudaMalloc([&&opaque](&(pd.scanAlphaNumerator)), sizeof(opt_float))
-		C.cudaMalloc([&&opaque](&(pd.scanBetaNumerator)), sizeof(opt_float))
-		C.cudaMalloc([&&opaque](&(pd.scanAlphaDenominator)), sizeof(opt_float))
-		C.cudaMalloc([&&opaque](&(pd.modelCostChange)), sizeof(opt_float))
-		
-		C.cudaMalloc([&&opaque](&(pd.scratch)), sizeof(opt_float))
-		pd.J_csrValA = nil
-		pd.JTJ_csrRowPtrA = nil
-		return &pd.plan
-	end
-	return makePlan
-end
+local S = require("std")
+local util = require("util")
+local dbg = require("dbg")
+require("precision")
+
+local ffi = require("ffi")
+
+local C = util.C
+local Timer = util.Timer
+
+local getValidUnknown = util.getValidUnknown
+local use_cusparse = false
+local use_fused_jtj = false
+
+
+local GuardedInvertType = { CERES = {}, MODIFIED_CERES = {}, EPSILON_ADD = {} }
+local guardedInvertType = GuardedInvertType.CERES
+
+-- CERES default, ONCE_PER_SOLVE
+local JacobiScalingType = { NONE = {}, ONCE_PER_SOLVE = {}, EVERY_ITERATION = {}}
+local JacobiScaling = JacobiScalingType.ONCE_PER_SOLVE
+
+local multistep_alphaDenominator_compute = use_cusparse
+
+local cd = macro(function(apicall) 
+    local apicallstr = tostring(apicall)
+    local filename = debug.getinfo(1,'S').source
+    return quote
+        var str = [apicallstr]
+        var r = apicall
+        if r ~= 0 then  
+            C.printf("Cuda reported error %d: %s\n",r, C.cudaGetErrorString(r))
+            C.printf("In call: %s", str)
+            C.printf("In file: %s\n", filename)
+            C.exit(r)
+        end
+    in
+        r
+    end end)
+if use_cusparse then
+    local cusparsepath = "/usr/local/cuda"
+    local cusparselibpath = "/lib64/libcusparse.dylib"
+    if ffi.os == "Windows" then
+        cusparsepath = "C:\\Program Files\\NVIDIA GPU Computing Toolkit\\CUDA\\v7.5"
+        cusparselibpath = "\\bin\\cusparse64_75.dll"
+    end
+    if ffi.os == "Linux" then
+        local cusparselibpath = "/lib/libcusparse.so"
+    end
+    terralib.linklibrary(cusparsepath..cusparselibpath)
+    terralib.includepath = terralib.includepath..";"..
+                           cusparsepath.."/include/"
+    CUsp = terralib.includecstring [[
+        #include <cusparse_v2.h>
+    ]]
+end
+
+
+local gpuMath = util.gpuMath
+
+local UNK_SZ = 4
+
+opt.BLOCK_SIZE = 16
+local BLOCK_SIZE =  opt.BLOCK_SIZE
+
+local FLOAT_EPSILON = `[opt_float](0.00000001f) 
+-- GAUSS NEWTON (non-block version)
+return function(problemSpec)
+    local UnknownType = problemSpec:UnknownType()
+    local TUnknownType = UnknownType:terratype()	
+    -- start of the unknowns that correspond to this image
+    -- for each entry there are a constant number of unknowns
+    -- corresponds to the col dim of the J matrix
+    local imagename_to_unknown_offset = {}
+    
+    -- start of the rows of residuals for this energy spec
+    -- corresponds to the row dim of the J matrix
+    local energyspec_to_residual_offset_exp = {}
+    
+    -- start of the block of non-zero entries that correspond to this energy spec
+    -- the total dimension here adds up to the number of non-zeros
+    local energyspec_to_rowidx_offset_exp = {}
+    
+    local nUnknowns,nResidualsExp,nnzExp = 0,`0,`0
+    local parametersSym = symbol(&problemSpec:ParameterType(),"parameters")
+    local function numberofelements(ES)
+        if ES.kind.kind == "CenteredFunction" then
+            return ES.kind.ispace:cardinality()
+        else
+            return `parametersSym.[ES.kind.graphname].N
+        end
+    end
+    if problemSpec.energyspecs then
+        for i,image in ipairs(UnknownType.images) do
+            imagename_to_unknown_offset[image.name] = nUnknowns
+            --print(("image %s has offset %d"):format(image.name,nUnknowns))
+            nUnknowns = nUnknowns + image.imagetype.ispace:cardinality()*image.imagetype.channelcount
+        end
+        for i,es in ipairs(problemSpec.energyspecs) do
+            --print("ES",i,nResidualsExp,nnzExp)
+            energyspec_to_residual_offset_exp[es] = nResidualsExp
+            energyspec_to_rowidx_offset_exp[es] = nnzExp
+            
+            local residuals_per_element = #es.residuals
+            nResidualsExp = `nResidualsExp + [numberofelements(es)]*residuals_per_element
+            local nentries = 0
+            for i,r in ipairs(es.residuals) do
+                nentries = nentries + #r.unknowns
+            end
+            nnzExp = `nnzExp + [numberofelements(es)]*nentries
+        end
+        print("nUnknowns = ",nUnknowns)
+        print("nResiduals = ",nResidualsExp)
+        print("nnz = ",nnzExp)
+    end
+    
+    local isGraph = problemSpec:UsesGraphs() 
+    
+    local struct PlanData {
+		plan : opt.Plan
+		parameters : problemSpec:ParameterType()
+		scratch : &opt_float
+
+		delta : TUnknownType	--current linear update to be computed -> num vars
+		r : TUnknownType		--residuals -> num vars	--TODO this needs to be a 'residual type'
+        b : TUnknownType        --J^TF. Constant during inner iterations, only used to recompute r to counteract drift -> num vars --TODO this needs to be a 'residual type'
+        Adelta : TUnknownType       -- (A'A+D'D)delta TODO this needs to be a 'residual type'
+		z : TUnknownType		--preconditioned residuals -> num vars	--TODO this needs to be a 'residual type'
+		p : TUnknownType		--descent direction -> num vars
+		Ap_X : TUnknownType	--cache values for next kernel call after A = J^T x J x p -> num vars
+        CtC : TUnknownType -- The diagonal matrix C'C for the inner linear solve (J'J+C'C)x = J'F Used only by LM
+		preconditioner : TUnknownType --pre-conditioner for linear system -> num vars
+        SSq : TUnknownType -- Square of jacobi scaling diagonal
+		g : TUnknownType		--gradient of F(x): g = -2J'F -> num vars
+		
+        prevX : TUnknownType -- Place to copy unknowns to before speculatively updating. Avoids hassle when (X + delta) - delta != X 
+
+		scanAlphaNumerator : &opt_float
+		scanAlphaDenominator : &opt_float
+		scanBetaNumerator : &opt_float
+
+        modelCostChange : &opt_float    -- modelCostChange = L(0) - L(delta) where L(h) = F' F + 2 h' J' F + h' J' J h
+		
+		timer : Timer
+		endSolver : util.TimerEvent
+		nIter : int				--current non-linear iter counter
+		nIterations : int		--non-linear iterations
+		lIterations : int		--linear iterations
+	    prevCost : opt_float
+	    
+	    J_csrValA : &opt_float
+	    J_csrColIndA : &int
+	    J_csrRowPtrA : &int
+	    
+	    JT_csrValA : &float
+		JT_csrRowPtrA : &int
+		JT_csrColIndA : &int
+		
+		JTJ_csrValA : &float
+		JTJ_csrRowPtrA : &int
+		JTJ_csrColIndA : &int
+		
+		JTJ_nnz : int
+	    
+	    Jp : &float
+	}
+	if use_cusparse then
+	    PlanData.entries:insert {"handle", CUsp.cusparseHandle_t }
+	    PlanData.entries:insert {"desc", CUsp.cusparseMatDescr_t }
+	end
+	S.Object(PlanData)
+	local terra swapCol(pd : &PlanData, a : int, b : int)
+	    pd.J_csrValA[a],pd.J_csrColIndA[a],pd.J_csrValA[b],pd.J_csrColIndA[b] =
+	        pd.J_csrValA[b],pd.J_csrColIndA[b],pd.J_csrValA[a],pd.J_csrColIndA[a]
+	end
+	local terra sortCol(pd : &PlanData, s : int, e : int)
+	    for i = s,e do
+            var minidx = i
+            var min = pd.J_csrColIndA[i]
+            for j = i+1,e do
+                if pd.J_csrColIndA[j] < min then
+                    min = pd.J_csrColIndA[j]
+                    minidx = j
+                end
+            end
+            swapCol(pd,i,minidx)
+        end
+	end
+    local terra wrap(c : int, v : float)
+        if c < 0 then
+            if v ~= 0.f then
+                printf("wrap a non-zero? %d %f\n",c,v)
+            end
+            c = c + nUnknowns
+        end
+        if c >= nUnknowns then
+            if v ~= 0.f then
+                printf("wrap a non-zero? %d %f\n",c,v)
+            end
+            c = c - nUnknowns
+        end
+        return c
+    end
+    local function generateDumpJ(ES,dumpJ,idx,pd)
+        local nnz_per_entry = 0
+        for i,r in ipairs(ES.residuals) do
+            nnz_per_entry = nnz_per_entry + #r.unknowns
+        end
+        local base_rowidx = energyspec_to_rowidx_offset_exp[ES]
+        local base_residual = energyspec_to_residual_offset_exp[ES]
+        local idx_offset
+        if idx.type == int then
+            idx_offset = idx
+        else    
+            idx_offset = `idx:tooffset()
+        end
+        local local_rowidx = `base_rowidx + idx_offset*nnz_per_entry
+        local local_residual = `base_residual + idx_offset*[#ES.residuals]
+        local function GetOffset(idx,index)
+            if index.kind == "Offset" then
+                return `idx([{unpack(index.data)}]):tooffset()
+            else
+                return `parametersSym.[index.graph.name].[index.element][idx]:tooffset()
+            end
+        end
+        return quote
+            var rhs = dumpJ(idx,pd.parameters)
+            escape                
+                local nnz = 0
+                local residual = 0
+                for i,r in ipairs(ES.residuals) do
+                    emit quote
+                        pd.J_csrRowPtrA[local_residual+residual] = local_rowidx + nnz
+                    end
+                    local begincolumns = nnz
+                    for i,u in ipairs(r.unknowns) do
+                        local image_offset = imagename_to_unknown_offset[u.image.name]
+                        local nchannels = u.image.type.channelcount
+                        local uidx = GetOffset(idx,u.index)
+                        local unknown_index = `image_offset + nchannels*uidx + u.channel
+                        emit quote
+                            pd.J_csrValA[local_rowidx + nnz] = opt_float(rhs.["_"..tostring(nnz)])
+                            pd.J_csrColIndA[local_rowidx + nnz] = wrap(unknown_index,opt_float(rhs.["_"..tostring(nnz)]))
+                        end
+                        nnz = nnz + 1
+                    end
+                    -- sort the columns
+                    emit quote
+                        sortCol(&pd, local_rowidx + begincolumns, local_rowidx + nnz)
+                    end
+                    residual = residual + 1
+                end
+            end
+        end
+	end
+	
+	local delegate = {}
+	function delegate.CenterFunctions(UnknownIndexSpace,fmap)
+	    --print("ES",fmap.derivedfrom)
+	    local kernels = {}
+	    local unknownElement = UnknownType:VectorTypeForIndexSpace(UnknownIndexSpace)
+	    local Index = UnknownIndexSpace:indextype()
+
+        local unknownWideReduction = macro(function(idx,val,reductionTarget) return quote
+            val = util.warpReduce(val)
+            if (util.laneid() == 0) then                
+                util.atomicAdd(reductionTarget, val)
+            end
+        end end)
+
+        local terra square(x : opt_float) : opt_float
+            return x*x
+        end
+
+        local terra guardedInvert(p : unknownElement)
+            escape 
+                if guardedInvertType == GuardedInvertType.CERES then
+                    emit quote
+                        var invp = p
+                        for i = 0, invp:size() do
+                            invp(i) = [opt_float](1.f) / square(opt_float(1.f) + util.gpuMath.sqrt(invp(i)))
+                        end
+                        return invp
+                    end
+                elseif guardedInvertType == GuardedInvertType.MODIFIED_CERES then
+                    emit quote
+                        var invp = p
+                        for i = 0, invp:size() do
+                             invp(i) = [opt_float](1.f) / (opt_float(1.f) + invp(i))
+                        end
+                        return invp
+                    end
+                elseif guardedInvertType == GuardedInvertType.EPSILON_ADD then
+                    emit quote
+                        var invp = p
+                        for i = 0, invp:size() do
+                            invp(i) = [opt_float](1.f) / (FLOAT_EPSILON + invp(i))
+                        end
+                        return invp
+                    end
+                end
+            end
+        end
+
+        local terra clamp(x : unknownElement, minVal : unknownElement, maxVal : unknownElement) : unknownElement
+            var result = x
+            for i = 0, result:size() do
+                result(i) = util.gpuMath.fmin(util.gpuMath.fmax(x(i), minVal(i)), maxVal(i))
+            end
+            return result
+        end
+
+        terra kernels.PCGInit1(pd : PlanData)
+            var d : opt_float = opt_float(0.0f) -- init for out of bounds lanes
+        
+            var idx : Index
+            if idx:initFromCUDAParams() then
+        
+                -- residuum = J^T x -F - A x delta_0  => J^T x -F, since A x x_0 == 0                            
+                var residuum : unknownElement = 0.0f
+                var pre : unknownElement = 0.0f	
+            
+                if not fmap.exclude(idx,pd.parameters) then 
+                
+                    pd.delta(idx) = opt_float(0.0f)   
+                
+                    residuum, pre = fmap.evalJTF(idx, pd.parameters)
+                    residuum = -residuum
+                    pd.r(idx) = residuum
+                
+                    if not problemSpec.usepreconditioner then
+                        pre = opt_float(1.0f)
+                    end
+                end        
+            
+                if (not fmap.exclude(idx,pd.parameters)) and (not isGraph) then		
+                    pre = guardedInvert(pre)
+                    var p = pre*residuum	-- apply pre-conditioner M^-1			   
+                    pd.p(idx) = p
+                
+                    d = residuum:dot(p) 
+                end
+            
+                pd.preconditioner(idx) = pre
+            end 
+            if not isGraph then
+                unknownWideReduction(idx,d,pd.scanAlphaNumerator)
+            end
+        end
+    
+        terra kernels.PCGInit1_Finish(pd : PlanData)	--only called for graphs
+            var d : opt_float = opt_float(0.0f) -- init for out of bounds lanes
+            var idx : Index
+            if idx:initFromCUDAParams() then
+                var residuum = pd.r(idx)			
+                var pre = pd.preconditioner(idx)
+            
+                pre = guardedInvert(pre)
+            
+                if not problemSpec.usepreconditioner then
+                    pre = opt_float(1.0f)
+                end
+            
+                var p = pre*residuum	-- apply pre-conditioner M^-1
+                pd.preconditioner(idx) = pre
+                pd.p(idx) = p
+                d = residuum:dot(p)
+            end
+
+            unknownWideReduction(idx,d,pd.scanAlphaNumerator)
+        end
+
+        terra kernels.PCGStep1(pd : PlanData)
+            var d : opt_float = opt_float(0.0f)
+            var idx : Index
+            if idx:initFromCUDAParams() and not fmap.exclude(idx,pd.parameters) then
+                var tmp : unknownElement = 0.0f
+                 -- A x p_k  => J^T x J x p_k 
+                tmp = fmap.applyJTJ(idx, pd.parameters, pd.p, pd.CtC)
+                pd.Ap_X(idx) = tmp					 -- store for next kernel call
+                d = pd.p(idx):dot(tmp)			 -- x-th term of denominator of alpha
+            end
+            if not [multistep_alphaDenominator_compute] then
+                unknownWideReduction(idx,d,pd.scanAlphaDenominator)
+            end
+        end
+        if multistep_alphaDenominator_compute then
+            terra kernels.PCGStep1_Finish(pd : PlanData)
+                var d : opt_float = opt_float(0.0f)
+                var idx : Index
+                if idx:initFromCUDAParams() and not fmap.exclude(idx,pd.parameters) then
+                    d = pd.p(idx):dot(pd.Ap_X(idx))           -- x-th term of denominator of alpha
+                end
+                unknownWideReduction(idx,d,pd.scanAlphaDenominator)
+            end
+        end
+
+        terra kernels.PCGStep2(pd : PlanData)
+            var b = opt_float(0.0f) 
+            var q = opt_float(0.0f) -- Only used if LM
+            var idx : Index
+            if idx:initFromCUDAParams() and not fmap.exclude(idx,pd.parameters) then
+                -- sum over block results to compute denominator of alpha
+                var alphaDenominator : opt_float = pd.scanAlphaDenominator[0]
+                var alphaNumerator : opt_float = pd.scanAlphaNumerator[0]
+
+                -- update step size alpha
+                var alpha = opt_float(0.0f)
+                alpha = alphaNumerator/alphaDenominator 
+    
+                var delta = pd.delta(idx)+alpha*pd.p(idx)       -- do a descent step
+                pd.delta(idx) = delta
+
+                var r = pd.r(idx)-alpha*pd.Ap_X(idx)				-- update residuum
+                pd.r(idx) = r										-- store for next kernel call
+
+                var pre = pd.preconditioner(idx)
+                if not problemSpec.usepreconditioner then
+                    pre = opt_float(1.0f)
+                end
+        
+                var z = pre*r										-- apply pre-conditioner M^-1
+                pd.z(idx) = z;										-- save for next kernel call
+
+                b = z:dot(r)									-- compute x-th term of the numerator of beta
+
+                if [problemSpec:UsesLambda()] then
+                    -- computeQ    
+                    -- Right side is -2 of CERES versions, left is just negative version, 
+                    --  so after the dot product, just need to multiply by 2 to recover value identical to CERES  
+                    q = 0.5*(delta:dot(r + pd.b(idx))) 
+                end
+            end
+            
+            unknownWideReduction(idx,b,pd.scanBetaNumerator)
+            if [problemSpec:UsesLambda()] then
+                unknownWideReduction(idx,q,pd.scratch)
+            end
+        end
+
+        terra kernels.PCGStep2_1stHalf(pd : PlanData)
+            var idx : Index
+            if idx:initFromCUDAParams() and not fmap.exclude(idx,pd.parameters) then
+                var alphaDenominator : opt_float = pd.scanAlphaDenominator[0]
+                var alphaNumerator : opt_float = pd.scanAlphaNumerator[0]
+                -- update step size alpha
+                var alpha = alphaNumerator/alphaDenominator 
+                pd.delta(idx) = pd.delta(idx)+alpha*pd.p(idx)       -- do a descent step
+            end
+        end
+
+        terra kernels.PCGStep2_2ndHalf(pd : PlanData)
+            var b = opt_float(0.0f) 
+            var q = opt_float(0.0f) 
+            var idx : Index
+            if idx:initFromCUDAParams() and not fmap.exclude(idx,pd.parameters) then
+                -- Recompute residual
+                var Ax = pd.Adelta(idx)
+                var b = pd.b(idx)
+                var r = b - Ax
+                pd.r(idx) = r
+
+                var pre = pd.preconditioner(idx)
+                if not problemSpec.usepreconditioner then
+                    pre = opt_float(1.0f)
+                end
+                var z = pre*r       -- apply pre-conditioner M^-1
+                pd.z(idx) = z;      -- save for next kernel call
+                b = z:dot(r)        -- compute x-th term of the numerator of beta
+                if [problemSpec:UsesLambda()] then
+                    -- computeQ    
+                    -- Right side is -2 of CERES versions, left is just negative version, 
+                    --  so after the dot product, just need to multiply by 2 to recover value identical to CERES  
+                    q = 0.5*(pd.delta(idx):dot(r + pd.b(idx))) 
+                end
+            end
+            unknownWideReduction(idx,b,pd.scanBetaNumerator) 
+            if [problemSpec:UsesLambda()] then
+                unknownWideReduction(idx,q,pd.scratch)
+            end
+        end
+
+
+        terra kernels.PCGStep3(pd : PlanData)			
+            var idx : Index
+            if idx:initFromCUDAParams() and not fmap.exclude(idx,pd.parameters) then
+            
+                var rDotzNew : opt_float = pd.scanBetaNumerator[0]	-- get new numerator
+                var rDotzOld : opt_float = pd.scanAlphaNumerator[0]	-- get old denominator
+
+                var beta : opt_float = opt_float(0.0f)
+                beta = rDotzNew/rDotzOld
+                pd.p(idx) = pd.z(idx)+beta*pd.p(idx)			    -- update decent direction
+            end
+        end
+    
+        terra kernels.PCGLinearUpdate(pd : PlanData)
+            var idx : Index
+            if idx:initFromCUDAParams() and not fmap.exclude(idx,pd.parameters) then
+                pd.parameters.X(idx) = pd.parameters.X(idx) + pd.delta(idx)
+            end
+        end	
+        
+        terra kernels.revertUpdate(pd : PlanData)
+            var idx : Index
+            if idx:initFromCUDAParams() and not fmap.exclude(idx,pd.parameters) then
+                pd.parameters.X(idx) = pd.prevX(idx)
+            end
+        end	
+
+        terra kernels.computeAdelta(pd : PlanData)
+            var idx : Index
+            if idx:initFromCUDAParams() and not fmap.exclude(idx,pd.parameters) then
+                pd.Adelta(idx) = fmap.applyJTJ(idx, pd.parameters, pd.delta, pd.CtC)
+            end
+        end
+
+        terra kernels.savePreviousUnknowns(pd : PlanData)
+            var idx : Index
+            if idx:initFromCUDAParams() and not fmap.exclude(idx,pd.parameters) then
+                pd.prevX(idx) = pd.parameters.X(idx)
+            end
+        end 
+
+        terra kernels.computeCost(pd : PlanData)
+            var cost : opt_float = opt_float(0.0f)
+            var idx : Index
+            if idx:initFromCUDAParams() and not fmap.exclude(idx,pd.parameters) then
+                var params = pd.parameters
+                cost = cost + [opt_float](fmap.cost(idx, params))
+            end
+
+            cost = util.warpReduce(cost)
+            if (util.laneid() == 0) then
+                util.atomicAdd(pd.scratch, cost)
+            end
+        end
+        if not fmap.dumpJ then
+            terra kernels.saveJToCRS(pd : PlanData)
+            end
+        else
+            terra kernels.saveJToCRS(pd : PlanData)
+                var idx : Index
+                var [parametersSym] = &pd.parameters
+                if idx:initFromCUDAParams() and not fmap.exclude(idx,pd.parameters) then
+                    [generateDumpJ(fmap.derivedfrom,fmap.dumpJ,idx,pd)]
+                end
+            end
+        end
+    
+
+        if fmap.precompute then
+            terra kernels.precompute(pd : PlanData)
+                var idx : Index
+                if idx:initFromCUDAParams() then
+                   fmap.precompute(idx,pd.parameters)
+                end
+            end
+        end
+        if problemSpec:UsesLambda() then
+            terra kernels.PCGComputeCtC(pd : PlanData)
+                var idx : Index
+                if idx:initFromCUDAParams() and not fmap.exclude(idx,pd.parameters) then 
+                    var CtC = fmap.computeCtC(idx, pd.parameters)
+                    pd.CtC(idx) = CtC    
+                end 
+            end
+
+            terra kernels.PCGSaveSSq(pd : PlanData)
+                var idx : Index
+                if idx:initFromCUDAParams() and not fmap.exclude(idx,pd.parameters) then 
+                    pd.SSq(idx) = pd.preconditioner(idx)       
+                end 
+            end
+
+            terra kernels.PCGFinalizeDiagonal(pd : PlanData)
+                var idx : Index
+                var d = opt_float(0.0f)
+                var q = opt_float(0.0f)
+                if idx:initFromCUDAParams() and not fmap.exclude(idx,pd.parameters) then 
+                    var unclampedCtC = pd.CtC(idx)
+                    var invS_iiSq : unknownElement = opt_float(1.0f)
+                    if [JacobiScaling == JacobiScalingType.ONCE_PER_SOLVE] then
+                        invS_iiSq = opt_float(1.0f) / pd.SSq(idx)
+                    elseif [JacobiScaling == JacobiScalingType.EVERY_ITERATION] then 
+                        invS_iiSq = opt_float(1.0f) / pd.preconditioner(idx)
+                    end -- else if  [JacobiScaling == JacobiScalingType.NONE] then invS_iiSq == 1
+                    var clampMultiplier = invS_iiSq / pd.parameters.trust_region_radius
+                    var minVal = pd.parameters.min_lm_diagonal * clampMultiplier
+                    var maxVal = pd.parameters.max_lm_diagonal * clampMultiplier
+                    var CtC = clamp(unclampedCtC, minVal, maxVal)
+                    pd.CtC(idx) = CtC
+                    
+                    -- Calculate true preconditioner, taking into account the diagonal
+                    var pre = opt_float(1.0f) / (CtC+pd.parameters.trust_region_radius*unclampedCtC) 
+                    pd.preconditioner(idx) = pre
+                    var residuum = pd.r(idx)
+                    pd.b(idx) = residuum -- copy over to b
+                    var p = pre*residuum    -- apply pre-conditioner M^-1
+                    pd.p(idx) = p
+                    d = residuum:dot(p)
+                    -- computeQ    
+                    -- Right side is -2 of CERES versions, left is just negative version, 
+                    --  so after the dot product, just need to multiply by 2 to recover value identical to CERES  
+                    q = 0.5*(pd.delta(idx):dot(residuum + residuum)) 
+                end    
+                unknownWideReduction(idx,q,pd.scratch)
+                unknownWideReduction(idx,d,pd.scanAlphaNumerator)
+            end
+
+            terra kernels.computeModelCost(pd : PlanData)            
+                var cost : opt_float = opt_float(0.0f)
+                var idx : Index
+                if idx:initFromCUDAParams() and not fmap.exclude(idx,pd.parameters) then
+                    var params = pd.parameters              
+                    cost = cost + [opt_float](fmap.modelcost(idx, params, pd.delta))
+                end
+
+                cost = util.warpReduce(cost)
+                if (util.laneid() == 0) then
+                    util.atomicAdd(pd.scratch, cost)
+                end
+            end
+
+        end -- :UsesLambda()
+	    return kernels
+	end
+	
+	function delegate.GraphFunctions(graphname,fmap,ES)
+	    --print("ES-graph",fmap.derivedfrom)
+	    local kernels = {}
+        terra kernels.PCGInit1_Graph(pd : PlanData)
+            var tIdx = 0
+            if util.getValidGraphElement(pd,[graphname],&tIdx) then
+                fmap.evalJTF(tIdx, pd.parameters, pd.r, pd.preconditioner)
+            end
+        end    
+        
+    	terra kernels.PCGStep1_Graph(pd : PlanData)
+            var d = opt_float(0.0f)
+            var tIdx = 0 
+            if util.getValidGraphElement(pd,[graphname],&tIdx) then
+               d = d + fmap.applyJTJ(tIdx, pd.parameters, pd.p, pd.Ap_X)
+            end 
+            if not [multistep_alphaDenominator_compute] then
+                d = util.warpReduce(d)
+                if (util.laneid() == 0) then
+                    util.atomicAdd(pd.scanAlphaDenominator, d)
+                end
+            end
+        end
+
+        terra kernels.computeAdelta_Graph(pd : PlanData)
+            var tIdx = 0 
+            if util.getValidGraphElement(pd,[graphname],&tIdx) then
+                fmap.applyJTJ(tIdx, pd.parameters, pd.delta, pd.Adelta)
+            end
+        end
+
+        terra kernels.computeCost_Graph(pd : PlanData)
+            var cost : opt_float = opt_float(0.0f)
+            var tIdx = 0
+            if util.getValidGraphElement(pd,[graphname],&tIdx) then
+                cost = cost + fmap.cost(tIdx, pd.parameters)
+            end 
+            cost = util.warpReduce(cost)
+            if (util.laneid() == 0) then
+                util.atomicAdd(pd.scratch, cost)
+            end
+        end
+        if not fmap.dumpJ then
+            terra kernels.saveJToCRS_Graph(pd : PlanData)
+            end
+        else
+            terra kernels.saveJToCRS_Graph(pd : PlanData)
+                var tIdx = 0
+                var [parametersSym] = &pd.parameters
+                if util.getValidGraphElement(pd,[graphname],&tIdx) then
+                    [generateDumpJ(fmap.derivedfrom,fmap.dumpJ,tIdx,pd)]
+                end
+            end
+        end
+        if problemSpec:UsesLambda() then
+            terra kernels.PCGComputeCtC_Graph(pd : PlanData)
+                var tIdx = 0
+                if util.getValidGraphElement(pd,[graphname],&tIdx) then
+                    fmap.computeCtC(tIdx, pd.parameters, pd.CtC)
+                end
+            end    
+
+            terra kernels.computeModelCost_Graph(pd : PlanData)          
+                var cost : opt_float = opt_float(0.0f)
+                var tIdx = 0
+                if util.getValidGraphElement(pd,[graphname],&tIdx) then
+                    cost = cost + fmap.modelcost(tIdx, pd.parameters, pd.delta)
+                end 
+                cost = util.warpReduce(cost)
+                if (util.laneid() == 0) then
+                    util.atomicAdd(pd.scratch, cost)
+                end
+            end
+        end
+
+	    return kernels
+	end
+	
+	local gpu = util.makeGPUFunctions(problemSpec, PlanData, delegate, {"PCGInit1",
+                                                                        "PCGInit1_Finish",
+                                                                        "PCGComputeCtC",
+                                                                        "PCGFinalizeDiagonal",
+                                                                        "PCGStep1",
+                                                                        "PCGStep1_Finish",
+                                                                        "PCGStep2",
+                                                                        "PCGStep2_1stHalf",
+                                                                        "PCGStep2_2ndHalf",
+                                                                        "PCGStep3",
+                                                                        "PCGLinearUpdate",
+                                                                        "revertUpdate",
+                                                                        "savePreviousUnknowns",
+                                                                        "computeCost",
+                                                                        "PCGSaveSSq",
+                                                                        "precompute",
+                                                                        "computeAdelta",
+                                                                        "computeAdelta_Graph",
+                                                                        "PCGInit1_Graph",
+                                                                        "PCGComputeCtC_Graph",
+                                                                        "PCGStep1_Graph",
+                                                                        "computeCost_Graph",
+                                                                        "computeModelCost",
+                                                                        "computeModelCost_Graph",
+                                                                        "saveJToCRS",
+                                                                        "saveJToCRS_Graph"
+                                                                        })
+
+    local terra computeCost(pd : &PlanData) : opt_float
+        C.cudaMemset(pd.scratch, 0, sizeof(opt_float))
+        gpu.computeCost(pd)
+        gpu.computeCost_Graph(pd)
+        var f : opt_float
+        C.cudaMemcpy(&f, pd.scratch, sizeof(opt_float), C.cudaMemcpyDeviceToHost)
+        return f
+    end
+
+    local terra computeModelCost(pd : &PlanData) : opt_float
+        C.cudaMemset(pd.scratch, 0, sizeof(opt_float))
+        gpu.computeModelCost(pd)
+        gpu.computeModelCost_Graph(pd)
+        var f : opt_float
+        C.cudaMemcpy(&f, pd.scratch, sizeof(opt_float), C.cudaMemcpyDeviceToHost)
+        return f
+    end
+
+    local sqrtf = util.cpuMath.sqrt
+
+    local terra fetchQ(pd : &PlanData) : opt_float
+        var f : opt_float
+        C.cudaMemcpy(&f, pd.scratch, sizeof(opt_float), C.cudaMemcpyDeviceToHost)
+        return f
+    end
+
+
+    local terra logDoubles(vec : double[UNK_SZ], label : rawstring)
+        logSolver("\t %s", label)
+        for i=0,UNK_SZ do
+            logSolver(" %.18g", vec[i])
+        end  
+        logSolver("\n")
+    end
+
+    local terra mul(v0 : double[UNK_SZ], v1 : double[UNK_SZ]): double[UNK_SZ]
+        var result : double[UNK_SZ]
+        for i=0,UNK_SZ do
+            result[i] = v0[i] * v1[i]
+        end  
+        return result
+    end
+
+    local terra div(v0 : double[UNK_SZ], v1 : double[UNK_SZ]): double[UNK_SZ]
+        var result : double[UNK_SZ]
+        for i=0,UNK_SZ do
+            result[i] = v0[i] / v1[i]
+        end  
+        return result
+    end
+
+    local computeModelCostChange
+    
+    if problemSpec:UsesLambda() then
+        terra computeModelCostChange(pd : &PlanData) : opt_float
+            var cost = pd.prevCost
+            var model_cost = computeModelCost(pd)
+            logSolver(" cost=%f \n",cost)
+            logSolver(" model_cost=%f \n",model_cost)
+            var model_cost_change = cost - model_cost
+            logSolver(" model_cost_change=%f \n",model_cost_change)
+            return model_cost_change
+        end
+    end
+
+    local terra GetToHost(ptr : &opaque, N : int) : &int
+        var r = [&int](C.malloc(sizeof(int)*N))
+        C.cudaMemcpy(r,ptr,N*sizeof(int),C.cudaMemcpyDeviceToHost)
+        return r
+    end
+    local cusparseInner,cusparseOuter
+    if use_cusparse then
+        terra cusparseOuter(pd : &PlanData)
+            var [parametersSym] = &pd.parameters
+            --logSolver("saving J...\n")
+            gpu.saveJToCRS(pd)
+            if isGraph then
+                gpu.saveJToCRS_Graph(pd)
+            end
+            --logSolver("... done\n")
+            if pd.JTJ_csrRowPtrA == nil then
+                --allocate row
+                --C.printf("alloc JTJ\n")
+                var numrows = nUnknowns + 1
+                cd(C.cudaMalloc([&&opaque](&pd.JTJ_csrRowPtrA),sizeof(int)*numrows))
+                var endJTJalloc : util.TimerEvent
+                pd.timer:startEvent("J^TJ alloc",nil,&endJTJalloc)
+                cd(CUsp.cusparseXcsrgemmNnz(pd.handle, CUsp.CUSPARSE_OPERATION_TRANSPOSE, CUsp.CUSPARSE_OPERATION_NON_TRANSPOSE,
+                                      nUnknowns,nUnknowns,nResidualsExp,
+                                      pd.desc,nnzExp,pd.J_csrRowPtrA,pd.J_csrColIndA,
+                                      pd.desc,nnzExp,pd.J_csrRowPtrA,pd.J_csrColIndA,
+                                      pd.desc,pd.JTJ_csrRowPtrA, &pd.JTJ_nnz))
+                pd.timer:endEvent(nil,endJTJalloc)
+                
+                cd(C.cudaMalloc([&&opaque](&pd.JTJ_csrColIndA), sizeof(int)*pd.JTJ_nnz))
+                cd(C.cudaMalloc([&&opaque](&pd.JTJ_csrValA), sizeof(float)*pd.JTJ_nnz))
+                cd(C.cudaThreadSynchronize())
+            end
+            
+            var endJTJmm : util.TimerEvent
+            pd.timer:startEvent("JTJ multiply",nil,&endJTJmm)
+    
+            cd(CUsp.cusparseScsrgemm(pd.handle, CUsp.CUSPARSE_OPERATION_TRANSPOSE, CUsp.CUSPARSE_OPERATION_NON_TRANSPOSE,
+           nUnknowns,nUnknowns,nResidualsExp,
+           pd.desc,nnzExp,pd.J_csrValA,pd.J_csrRowPtrA,pd.J_csrColIndA,
+           pd.desc,nnzExp,pd.J_csrValA,pd.J_csrRowPtrA,pd.J_csrColIndA,
+           pd.desc, pd.JTJ_csrValA, pd.JTJ_csrRowPtrA,pd.JTJ_csrColIndA ))
+           pd.timer:endEvent(nil,endJTJmm)
+           
+            var endJtranspose : util.TimerEvent
+            pd.timer:startEvent("J_transpose",nil,&endJtranspose)
+            cd(CUsp.cusparseScsr2csc(pd.handle,nResidualsExp, nUnknowns,nnzExp,
+                                 pd.J_csrValA,pd.J_csrRowPtrA,pd.J_csrColIndA,
+                                 pd.JT_csrValA,pd.JT_csrColIndA,pd.JT_csrRowPtrA,
+                                 CUsp.CUSPARSE_ACTION_NUMERIC,CUsp.CUSPARSE_INDEX_BASE_ZERO))
+            pd.timer:endEvent(nil,endJtranspose)
+        end
+        terra cusparseInner(pd : &PlanData)
+            var [parametersSym] = &pd.parameters
+            
+            if false then
+                C.printf("begin debug dump\n")
+                var J_csrColIndA = GetToHost(pd.J_csrColIndA,nnzExp)
+                var J_csrRowPtrA = GetToHost(pd.J_csrRowPtrA,nResidualsExp + 1)
+                for i = 0,nResidualsExp do
+                    var b,e = J_csrRowPtrA[i],J_csrRowPtrA[i+1]
+                    if b >= e or b < 0 or b >= nnzExp or e < 0 or e > nnzExp then
+                        C.printf("ERROR: %d %d %d (total = %d)\n",i,b,e,nResidualsExp)
+                    end
+                    --C.printf("residual %d -> {%d,%d}\n",i,b,e)
+                    for j = b,e do
+                        if J_csrColIndA[j] < 0 or J_csrColIndA[j] >= nnzExp then
+                            C.printf("ERROR: j %d (total = %d)\n",j,J_csrColIndA[j])
+                        end
+                        if j ~= b and J_csrColIndA[j-1] >= J_csrColIndA[j] then
+                            C.printf("ERROR: sort j[%d] = %d, j[%d] = %d\n",j-1,J_csrColIndA[j-1],j,J_csrColIndA[j])
+                        end
+                        --C.printf("colindex: %d\n",J_csrColIndA[j])
+                    end
+                end
+                C.printf("end debug dump\n")
+            end
+            
+            var consts = array(0.f,1.f,2.f)
+            cd(C.cudaMemset(pd.Ap_X._contiguousallocation, -1, sizeof(float)*nUnknowns))
+            
+            if use_fused_jtj then
+                var endJTJp : util.TimerEvent
+                pd.timer:startEvent("J^TJp",nil,&endJTJp)
+                cd(CUsp.cusparseScsrmv(
+                            pd.handle, CUsp.CUSPARSE_OPERATION_NON_TRANSPOSE,
+                            nUnknowns, nUnknowns,pd.JTJ_nnz,
+                            &consts[1], pd.desc,
+                            pd.JTJ_csrValA, 
+                            pd.JTJ_csrRowPtrA, pd.JTJ_csrColIndA,
+                            [&float](pd.p._contiguousallocation),
+                            &consts[0], [&float](pd.Ap_X._contiguousallocation)
+                        ))
+                pd.timer:endEvent(nil,endJTJp)
+            else
+                var endJp : util.TimerEvent
+                pd.timer:startEvent("Jp",nil,&endJp)
+                cd(CUsp.cusparseScsrmv(
+                            pd.handle, CUsp.CUSPARSE_OPERATION_NON_TRANSPOSE,
+                            nResidualsExp, nUnknowns,nnzExp,
+                            &consts[1], pd.desc,
+                            pd.J_csrValA, 
+                            pd.J_csrRowPtrA, pd.J_csrColIndA,
+                            [&float](pd.p._contiguousallocation),
+                            &consts[0], pd.Jp
+                        ))
+                pd.timer:endEvent(nil,endJp)
+                var endJT : util.TimerEvent
+                pd.timer:startEvent("J^T",nil,&endJT)
+                cd(CUsp.cusparseScsrmv(
+                            pd.handle, CUsp.CUSPARSE_OPERATION_NON_TRANSPOSE,
+                            nUnknowns, nResidualsExp, nnzExp,
+                            &consts[1], pd.desc,
+                            pd.JT_csrValA, 
+                            pd.JT_csrRowPtrA, pd.JT_csrColIndA,
+                            pd.Jp,
+                            &consts[0],[&float](pd.Ap_X._contiguousallocation) 
+                        ))
+                pd.timer:endEvent(nil,endJT)
+            end
+        end
+    else
+        terra cusparseInner(pd : &PlanData) end
+        terra cusparseOuter(pd : &PlanData) end
+    end
+
+	local terra init(data_ : &opaque, params_ : &&opaque, solverparams : &&opaque)
+	   var pd = [&PlanData](data_)
+	   pd.timer:init()
+	   pd.timer:startEvent("overall",nil,&pd.endSolver)
+       [util.initParameters(`pd.parameters,problemSpec,params_,true)]
+       var [parametersSym] = &pd.parameters
+        escape if use_cusparse then emit quote
+            if pd.J_csrValA == nil then
+                cd(CUsp.cusparseCreateMatDescr( &pd.desc ))
+                cd(CUsp.cusparseSetMatType( pd.desc,CUsp.CUSPARSE_MATRIX_TYPE_GENERAL ))
+                cd(CUsp.cusparseSetMatIndexBase( pd.desc,CUsp.CUSPARSE_INDEX_BASE_ZERO ))
+                cd(CUsp.cusparseCreate( &pd.handle ))
+                
+                logSolver("nnz = %s\n",[tostring(nnzExp)])
+                logSolver("nResiduals = %s\n",[tostring(nResidualsExp)])
+                logSolver("nnz = %d, nResiduals = %d\n",int(nnzExp),int(nResidualsExp))
+                
+                -- J alloc
+                C.cudaMalloc([&&opaque](&(pd.J_csrValA)), sizeof(opt_float)*nnzExp)
+                C.cudaMalloc([&&opaque](&(pd.J_csrColIndA)), sizeof(int)*nnzExp)
+                C.cudaMemset(pd.J_csrColIndA,-1,sizeof(int)*nnzExp)
+                C.cudaMalloc([&&opaque](&(pd.J_csrRowPtrA)), sizeof(int)*(nResidualsExp+1))
+                
+                -- J^T alloc
+                C.cudaMalloc([&&opaque](&pd.JT_csrValA), nnzExp*sizeof(float))
+                C.cudaMalloc([&&opaque](&pd.JT_csrColIndA), nnzExp*sizeof(int))
+                C.cudaMalloc([&&opaque](&pd.JT_csrRowPtrA), (nUnknowns + 1) *sizeof(int))
+                
+                -- Jp alloc
+                cd(C.cudaMalloc([&&opaque](&pd.Jp), nResidualsExp*sizeof(float)))
+                
+                -- write J_csrRowPtrA end
+                var nnz = nnzExp
+                C.printf("setting rowptr[%d] = %d\n",nResidualsExp,nnz)
+                cd(C.cudaMemcpy(&pd.J_csrRowPtrA[nResidualsExp],&nnz,sizeof(int),C.cudaMemcpyHostToDevice))
+            end
+        end end end
+	   pd.nIter = 0
+	   pd.nIterations = @[&int](solverparams[0])
+	   pd.lIterations = @[&int](solverparams[1])
+       escape 
+            if problemSpec:UsesLambda() then
+              emit quote 
+                pd.parameters.trust_region_radius = 1e4
+                pd.parameters.radius_decrease_factor = 2.0
+                pd.parameters.min_lm_diagonal = 1e-6;
+                pd.parameters.max_lm_diagonal = 1e32;
+              end
+	        end 
+       end
+	   gpu.precompute(pd)
+	   pd.prevCost = computeCost(pd)
+	end
+
+	
+	local terra step(data_ : &opaque, params_ : &&opaque, solverparams : &&opaque)
+        --TODO: make parameters
+        var residual_reset_period = 10
+        var min_relative_decrease = 1e-3f
+        var min_trust_region_radius = 1e-32
+        var max_trust_region_radius = 1e16
+        var q_tolerance = 0.0001
+        var Q0 : opt_float
+        var Q1 : opt_float
+		var pd = [&PlanData](data_)
+		[util.initParameters(`pd.parameters,problemSpec, params_,false)]
+		if pd.nIter < pd.nIterations then
+			C.cudaMemset(pd.scanAlphaNumerator, 0, sizeof(opt_float))	--scan in PCGInit1 requires reset
+			C.cudaMemset(pd.scanAlphaDenominator, 0, sizeof(opt_float))	--scan in PCGInit1 requires reset
+			C.cudaMemset(pd.scanBetaNumerator, 0, sizeof(opt_float))	--scan in PCGInit1 requires reset
+
+			gpu.PCGInit1(pd)
+			if isGraph then
+				gpu.PCGInit1_Graph(pd)	
+				gpu.PCGInit1_Finish(pd)	
+			end
+
+            escape 
+                if problemSpec:UsesLambda() then
+                    emit quote
+                        C.cudaMemset(pd.scanAlphaNumerator, 0, sizeof(opt_float))
+                        C.cudaMemset(pd.scratch, 0, sizeof(opt_float))
+                        if [JacobiScaling == JacobiScalingType.ONCE_PER_SOLVE] and pd.nIter == 0 then
+                            gpu.PCGSaveSSq(pd)
+                        end
+                        gpu.PCGComputeCtC(pd)
+                        gpu.PCGComputeCtC_Graph(pd)
+                        -- This also computes Q
+                        gpu.PCGFinalizeDiagonal(pd)
+                        Q0 = fetchQ(pd)
+                    end
+                end
+            end
+            cusparseOuter(pd)
+            for lIter = 0, pd.lIterations do				
+
+                C.cudaMemset(pd.scanAlphaDenominator, 0, sizeof(opt_float))
+                C.cudaMemset(pd.scratch, 0, sizeof(opt_float))
+
+                if not use_cusparse then
+    				gpu.PCGStep1(pd)
+    				if isGraph then
+    					gpu.PCGStep1_Graph(pd)
+    				end		
+                end		
+
+				-- only does anything if use_cusparse is true
+                cusparseInner(pd)
+
+                if multistep_alphaDenominator_compute then
+                    gpu.PCGStep1_Finish(pd)
+                end
+				
+				C.cudaMemset(pd.scanBetaNumerator, 0, sizeof(opt_float))
+				
+				if [problemSpec:UsesLambda()] and ((lIter + 1) % residual_reset_period) == 0 then
+                    gpu.PCGStep2_1stHalf(pd)
+                    gpu.computeAdelta(pd)
+                    if isGraph then
+                        gpu.computeAdelta_Graph(pd)
+                    end
+                    gpu.PCGStep2_2ndHalf(pd)
+                else
+                    gpu.PCGStep2(pd)
+                end
+                gpu.PCGStep3(pd)
+
+				-- save new rDotz for next iteration
+				C.cudaMemcpy(pd.scanAlphaNumerator, pd.scanBetaNumerator, sizeof(opt_float), C.cudaMemcpyDeviceToDevice)	
+				
+				if [problemSpec:UsesLambda()] then
+	                Q1 = fetchQ(pd)
+	                var zeta = [opt_float](lIter+1)*(Q1 - Q0) / Q1 
+	                if zeta < q_tolerance then
+                        logSolver("zeta=%.18g, breaking at iteration: %d\n", zeta, (lIter+1))
+	                    break
+	                end
+	                Q0 = Q1
+				end
+			end
+			
+
+            var model_cost_change : opt_float
+
+            escape if problemSpec:UsesLambda() then
+                emit quote 
+                    model_cost_change = computeModelCostChange(pd)
+                    gpu.savePreviousUnknowns(pd)
+                end
+            end end
+
+			gpu.PCGLinearUpdate(pd)    
+			gpu.precompute(pd)
+			var newCost = computeCost(pd)
+
+			escape 
+                if problemSpec:UsesLambda() then
+                    emit quote
+                        var cost_change = pd.prevCost - newCost
+                        
+                        
+                        -- See CERES's TrustRegionStepEvaluator::StepAccepted() for a more complicated version of this
+                        var relative_decrease = cost_change / model_cost_change
+                        if cost_change >= 0 and relative_decrease > min_relative_decrease then	--in this case we revert
+                            var step_quality = relative_decrease
+                            var min_factor = 1.0/3.0
+                            var tmp_factor = 1.0 - util.cpuMath.pow(2.0 * step_quality - 1.0, 3.0)
+                            pd.parameters.trust_region_radius = pd.parameters.trust_region_radius / util.cpuMath.fmax(min_factor, tmp_factor)
+                            pd.parameters.trust_region_radius = util.cpuMath.fmin(pd.parameters.trust_region_radius, max_trust_region_radius)
+                            pd.parameters.radius_decrease_factor = 2.0
+
+                            pd.prevCost = newCost
+                        else 
+                            gpu.revertUpdate(pd)
+
+                            pd.parameters.trust_region_radius = pd.parameters.trust_region_radius / pd.parameters.radius_decrease_factor
+                            logSolver(" trust_region_radius=%f \n", pd.parameters.trust_region_radius)
+                            pd.parameters.radius_decrease_factor = 2.0 * pd.parameters.radius_decrease_factor
+                            if pd.parameters.trust_region_radius <= min_trust_region_radius then
+                                logSolver("\nTrust_region_radius is less than the min, exiting\n")
+                                logSolver("final cost=%f\n", pd.prevCost)
+                                pd.timer:endEvent(nil,pd.endSolver)
+                                pd.timer:evaluate()
+                                pd.timer:cleanup()
+                                return 0
+                            end
+                            logSolver("REVERT\n")
+                            gpu.precompute(pd)
+                        end
+                    end
+                else
+                    emit quote
+                        pd.prevCost = newCost 
+                    end
+                end 
+            end
+
+            --[[ 
+            To match CERES we would check for termination:
+            iteration_summary_.gradient_max_norm <= options_.gradient_tolerance
+            iteration_summary_.trust_region_radius <= options_.min_trust_region_radius
+            ]]
+
+			pd.nIter = pd.nIter + 1
+			return 1
+		else
+			logSolver("final cost=%f\n", pd.prevCost)
+		    pd.timer:endEvent(nil,pd.endSolver)
+		    pd.timer:evaluate()
+		    pd.timer:cleanup()
+		    return 0
+		end
+	end
+
+    local terra cost(data_ : &opaque) : double
+        var pd = [&PlanData](data_)
+        return [double](pd.prevCost)
+    end
+
+	local terra makePlan() : &opt.Plan
+		var pd = PlanData.alloc()
+		pd.plan.data = pd
+		pd.plan.init,pd.plan.step,pd.plan.cost = init,step,cost
+		pd.delta:initGPU()
+		pd.r:initGPU()
+        pd.b:initGPU()
+        pd.Adelta:initGPU()
+		pd.z:initGPU()
+		pd.p:initGPU()
+		pd.Ap_X:initGPU()
+        pd.CtC:initGPU()
+        pd.SSq:initGPU()
+		pd.preconditioner:initGPU()
+		pd.g:initGPU()
+        pd.prevX:initGPU()
+		
+		[util.initPrecomputedImages(`pd.parameters,problemSpec)]	
+		C.cudaMalloc([&&opaque](&(pd.scanAlphaNumerator)), sizeof(opt_float))
+		C.cudaMalloc([&&opaque](&(pd.scanBetaNumerator)), sizeof(opt_float))
+		C.cudaMalloc([&&opaque](&(pd.scanAlphaDenominator)), sizeof(opt_float))
+		C.cudaMalloc([&&opaque](&(pd.modelCostChange)), sizeof(opt_float))
+		
+		C.cudaMalloc([&&opaque](&(pd.scratch)), sizeof(opt_float))
+		pd.J_csrValA = nil
+		pd.JTJ_csrRowPtrA = nil
+		return &pd.plan
+	end
+	return makePlan
+end