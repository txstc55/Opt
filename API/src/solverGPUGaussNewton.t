--- conflicted
+++ resolved
@@ -1,1209 +1,1199 @@
-local S = require("std")
-local util = require("util")
-local dbg = require("dbg")
-require("precision")
-local C = util.C
-local Timer = util.Timer
-
-local getValidUnknown = util.getValidUnknown
-local use_dump_j = false
-local use_fused_jtj = false
-
-local cd = macro(function(apicall) return quote
-        var r = apicall
-        if r ~= 0 then  
-            C.printf("Cuda reported error %d: %s\n",r, C.cudaGetErrorString(r))
-            C.exit(r)
-        end
-    in
-        r
-    end end)
-if use_dump_j then
-    local cusparsepath = "/usr/local/cuda"
-    terralib.linklibrary(cusparsepath.."/lib64/libcusparse.so")
-    terralib.includepath = terralib.includepath..";"..
-                           cusparsepath.."/include/"
-    CUsp = terralib.includecstring [[
-        #include <cusparse_v2.h>
-    ]]
-end
-
-
-local gpuMath = util.gpuMath
-
-opt.BLOCK_SIZE = 16
-local BLOCK_SIZE =  opt.BLOCK_SIZE
-
-local FLOAT_EPSILON = `[opt_float](0.0) 
--- GAUSS NEWTON (non-block version)
-return function(problemSpec)
-    local UnknownType = problemSpec:UnknownType()
-<<<<<<< HEAD
-    local TUnknownType = UnknownType:terratype()	
-=======
-	local TUnknownType = UnknownType:terratype()	
-	
-    -- start of the unknowns that correspond to this image
-    -- for each entry there are a constant number of unknowns
-    -- corresponds to the col dim of the J matrix
->>>>>>> 2df73a56
-    local imagename_to_unknown_offset = {}
-    
-    -- start of the rows of residuals for this energy spec
-    -- corresponds to the row dim of the J matrix
-    local energyspec_to_residual_offset_exp = {}
-    
-    -- start of the block of non-zero entries that correspond to this energy spec
-    -- the total dimension here adds up to the number of non-zeros
-    local energyspec_to_rowidx_offset_exp = {}
-    
-    local nUnknowns,nResidualsExp,nnzExp = 0,`0,`0
-    local parametersSym = symbol(&problemSpec:ParameterType(),"parameters")
-    local function numberofelements(ES)
-        if ES.kind.kind == "CenteredFunction" then
-            return ES.kind.ispace:cardinality()
-        else
-            return `parametersSym.[ES.kind.graphname].N
-        end
-    end
-    if problemSpec.energyspecs then
-        for i,image in ipairs(UnknownType.images) do
-            imagename_to_unknown_offset[image.name] = nUnknowns
-            --print(("image %s has offset %d"):format(image.name,nUnknowns))
-            nUnknowns = nUnknowns + image.imagetype.ispace:cardinality()*image.imagetype.channelcount
-        end
-        for i,es in ipairs(problemSpec.energyspecs) do
-            --print("ES",i,nResidualsExp,nnzExp)
-            energyspec_to_residual_offset_exp[es] = nResidualsExp
-            energyspec_to_rowidx_offset_exp[es] = nnzExp
-            
-            local residuals_per_element = #es.residuals
-            nResidualsExp = `nResidualsExp + [numberofelements(es)]*residuals_per_element
-            local nentries = 0
-            for i,r in ipairs(es.residuals) do
-                nentries = nentries + #r.unknowns
-            end
-            nnzExp = `nnzExp + [numberofelements(es)]*nentries
-        end
-        print("nUnknowns = ",nUnknowns)
-        print("nResiduals = ",nResidualsExp)
-        print("nnz = ",nnzExp)
-    end
-    
-    local isGraph = problemSpec:UsesGraphs() 
-    
-    local struct PlanData {
-		plan : opt.Plan
-		parameters : problemSpec:ParameterType()
-		scratchF : &opt_float
-
-		delta : TUnknownType	--current linear update to be computed -> num vars
-		r : TUnknownType		--residuals -> num vars	--TODO this needs to be a 'residual type'
-        b : TUnknownType        --J^TF. Constant during inner iterations, only used to recompute r to counteract drift -> num vars --TODO this needs to be a 'residual type'
-        Adelta : TUnknownType       -- (A'A+D'D)delta TODO this needs to be a 'residual type'
-		z : TUnknownType		--preconditioned residuals -> num vars	--TODO this needs to be a 'residual type'
-		p : TUnknownType		--descent direction -> num vars
-		Ap_X : TUnknownType	--cache values for next kernel call after A = J^T x J x p -> num vars
-        DtD : TUnknownType -- The diagonal matrix D'D for the inner linear solve (A'A+D'D)x = A'b (A = J, b = residuals). Used only by LM
-		preconditioner : TUnknownType --pre-conditioner for linear system -> num vars
-		g : TUnknownType		--gradient of F(x): g = -2J'F -> num vars
-		
-        prevX : TUnknownType -- Place to copy unknowns to before speculatively updating. Avoids hassle when (X + delta) - delta != X 
-
-		scanAlphaNumerator : &opt_float
-		scanAlphaDenominator : &opt_float
-		scanBetaNumerator : &opt_float
-		scanBetaDenominator : &opt_float
-
-        modelCostChange : &opt_float    -- modelCostChange = L(0) - L(delta) where L(h) = F' F + 2 h' J' F + h' J' J h
-		
-		timer : Timer
-		endSolver : util.TimerEvent
-		nIter : int				--current non-linear iter counter
-		nIterations : int		--non-linear iterations
-		lIterations : int		--linear iterations
-	    prevCost : opt_float
-	    
-	    J_csrValA : &opt_float
-	    J_csrColIndA : &int
-	    J_csrRowPtrA : &int
-	    
-	    JT_csrValA : &float
-		JT_csrRowPtrA : &int
-		JT_csrColIndA : &int
-		
-		JTJ_csrValA : &float
-		JTJ_csrRowPtrA : &int
-		JTJ_csrColIndA : &int
-		
-		JTJ_nnz : int
-	    
-	    Jp : &float
-	}
-	if use_dump_j then
-	    PlanData.entries:insert {"handle", CUsp.cusparseHandle_t }
-	    PlanData.entries:insert {"desc", CUsp.cusparseMatDescr_t }
-	end
-	S.Object(PlanData)
-	local terra swapCol(pd : &PlanData, a : int, b : int)
-	    pd.J_csrValA[a],pd.J_csrColIndA[a],pd.J_csrValA[b],pd.J_csrColIndA[b] =
-	        pd.J_csrValA[b],pd.J_csrColIndA[b],pd.J_csrValA[a],pd.J_csrColIndA[a]
-	end
-	local terra sortCol(pd : &PlanData, s : int, e : int)
-	    for i = s,e do
-            var minidx = i
-            var min = pd.J_csrColIndA[i]
-            for j = i+1,e do
-                if pd.J_csrColIndA[j] < min then
-                    min = pd.J_csrColIndA[j]
-                    minidx = j
-                end
-            end
-            swapCol(pd,i,minidx)
-        end
-	end
-    local terra wrap(c : int, v : float)
-        if c < 0 then
-            if v ~= 0.f then
-                printf("wrap a non-zero? %d %f\n",c,v)
-            end
-            c = c + nUnknowns
-        end
-        if c >= nUnknowns then
-            if v ~= 0.f then
-                printf("wrap a non-zero? %d %f\n",c,v)
-            end
-            c = c - nUnknowns
-        end
-        return c
-    end
-    local function generateDumpJ(ES,dumpJ,idx,pd)
-        local nnz_per_entry = 0
-        for i,r in ipairs(ES.residuals) do
-            nnz_per_entry = nnz_per_entry + #r.unknowns
-        end
-        local base_rowidx = energyspec_to_rowidx_offset_exp[ES]
-        local base_residual = energyspec_to_residual_offset_exp[ES]
-        local idx_offset
-        if idx.type == int then
-            idx_offset = idx
-        else    
-            idx_offset = `idx:tooffset()
-        end
-        local local_rowidx = `base_rowidx + idx_offset*nnz_per_entry
-        local local_residual = `base_residual + idx_offset*[#ES.residuals]
-        local function GetOffset(idx,index)
-            if index.kind == "Offset" then
-                return `idx([{unpack(index.data)}]):tooffset()
-            else
-                return `parametersSym.[index.graph.name].[index.element][idx]:tooffset()
-            end
-        end
-        return quote
-            var rhs = dumpJ(idx,pd.parameters)
-            escape                
-                local nnz = 0
-                local residual = 0
-                for i,r in ipairs(ES.residuals) do
-                    emit quote
-                        pd.J_csrRowPtrA[local_residual+residual] = local_rowidx + nnz
-                    end
-                    local begincolumns = nnz
-                    for i,u in ipairs(r.unknowns) do
-                        local image_offset = imagename_to_unknown_offset[u.image.name]
-                        local nchannels = u.image.type.channelcount
-                        local uidx = GetOffset(idx,u.index)
-                        local unknown_index = `image_offset + nchannels*uidx + u.channel
-                        emit quote
-                            pd.J_csrValA[local_rowidx + nnz] = rhs.["_"..tostring(nnz)]
-                            pd.J_csrColIndA[local_rowidx + nnz] = wrap(unknown_index,rhs.["_"..tostring(nnz)])
-                        end
-                        nnz = nnz + 1
-                    end
-                    -- sort the columns
-                    emit quote
-                        sortCol(&pd, local_rowidx + begincolumns, local_rowidx + nnz)
-                    end
-                    residual = residual + 1
-                end
-            end
-        end
-	end
-	
-	local delegate = {}
-	function delegate.CenterFunctions(UnknownIndexSpace,fmap)
-	    --print("ES",fmap.derivedfrom)
-	    local kernels = {}
-	    local unknownElement = UnknownType:VectorTypeForIndexSpace(UnknownIndexSpace)
-	    local Index = UnknownIndexSpace:indextype()
-
-        local CERES_style_guardedInvert = true
-
-        local terra square(x : opt_float) : opt_float
-            return x*x
-        end
-
-        local terra guardedInvert(p : unknownElement)
-            escape 
-                if CERES_style_guardedInvert then
-                    emit quote
-                        var invp = p
-                        for i = 0, invp:size() do
-                            --invp(i) = [opt_float](1.f) / ([opt_float](1.f) + 2*util.gpuMath.sqrt(invp(i)) + invp(i))
-                            invp(i) = [opt_float](1.f) / square([opt_float](1.f) + util.gpuMath.sqrt(invp(i)))
-                        end
-                        return invp
-                    end
-                else
-                    emit quote
-                        var invp = p
-                        for i = 0, invp:size() do
-                            invp(i) = terralib.select(invp(i) > FLOAT_EPSILON, [opt_float](1.f) / invp(i),invp(i))
-                        end
-                        return invp
-                    end
-                end
-            end
-        end
-
-        local terra clamp(x : unknownElement, minVal : unknownElement, maxVal : unknownElement) : unknownElement
-            var result = x
-            for i = 0, result:size() do
-                result(i) = util.gpuMath.fmin(util.gpuMath.fmax(x(i), minVal(i)), maxVal(i))
-            end
-            return result
-        end
-	
-        terra kernels.PCGInit1(pd : PlanData)
-            var d = 0.0f -- init for out of bounds lanes
-        
-            var idx : Index
-            if idx:initFromCUDAParams() then
-        
-                -- residuum = J^T x -F - A x delta_0  => J^T x -F, since A x x_0 == 0                            
-                var residuum : unknownElement = 0.0f
-                var pre : unknownElement = 0.0f	
-            
-                if not fmap.exclude(idx,pd.parameters) then 
-                
-                    pd.delta(idx) = 0.0f    
-                
-                    residuum, pre = fmap.evalJTF(idx, pd.parameters)
-                    residuum = -residuum
-                    pd.r(idx) = residuum
-                
-                    if not problemSpec.usepreconditioner then
-                        pre = 1.0f
-                    end
-                end        
-            
-                if not isGraph then		
-                    pre = guardedInvert(pre)
-                    var p = pre*residuum	-- apply pre-conditioner M^-1			   
-                    pd.p(idx) = p
-                
-                    d = residuum:dot(p) 
-                end
-            
-                pd.preconditioner(idx) = pre
-            
-            end 
-            if not isGraph then
-                d = util.warpReduce(d)
-                if (util.laneid() == 0) then				
-                    util.atomicAdd(pd.scanAlphaNumerator, d)
-                end
-            end
-        end
-    
-        terra kernels.PCGInit1_Finish(pd : PlanData)	--only called for graphs
-            var d = 0.0f -- init for out of bounds lanes
-            var idx : Index
-            if idx:initFromCUDAParams() then
-                var residuum = pd.r(idx)			
-                var pre = pd.preconditioner(idx)
-            
-                pre = guardedInvert(pre)
-            
-                if not problemSpec.usepreconditioner then
-                    pre = 1.0f
-                end
-            
-                var p = pre*residuum	-- apply pre-conditioner M^-1
-                pd.preconditioner(idx) = pre
-                pd.p(idx) = p
-                d = residuum:dot(p)
-            end
-
-            d = util.warpReduce(d)	
-            if (util.laneid() == 0) then
-                util.atomicAdd(pd.scanAlphaNumerator, d)
-            end
-        end
-
-        terra kernels.PCGStep1(pd : PlanData)
-            var d = 0.0f
-            var idx : Index
-            if idx:initFromCUDAParams() and not fmap.exclude(idx,pd.parameters) then
-                var tmp : unknownElement = 0.0f
-                 -- A x p_k  => J^T x J x p_k 
-                tmp = fmap.applyJTJ(idx, pd.parameters, pd.p, pd.DtD)
-                pd.Ap_X(idx) = tmp					 -- store for next kernel call
-                d = pd.p(idx):dot(tmp)			 -- x-th term of denominator of alpha
-            end
-            d = util.warpReduce(d)
-            if (util.laneid() == 0) then
-                util.atomicAdd(pd.scanAlphaDenominator, d)
-            end
-        end
-        terra kernels.PCGStep2(pd : PlanData)
-            var b = opt_float(0.0f) 
-            var idx : Index
-            if idx:initFromCUDAParams() and not fmap.exclude(idx,pd.parameters) then
-                -- sum over block results to compute denominator of alpha
-                var alphaDenominator : opt_float = pd.scanAlphaDenominator[0]
-                var alphaNumerator : opt_float = pd.scanAlphaNumerator[0]
-
-                -- update step size alpha
-                var alpha = opt_float(0.0f)
-                if alphaDenominator > FLOAT_EPSILON then 
-                    alpha = alphaNumerator/alphaDenominator 
-                else
-                    --printf("WARNING: Invalid alphaDenominator: %f\n", alphaDenominator)
-                end 
-    
-                pd.delta(idx) = pd.delta(idx)+alpha*pd.p(idx)		-- do a descent step
-
-                var r = pd.r(idx)-alpha*pd.Ap_X(idx)				-- update residuum
-                pd.r(idx) = r										-- store for next kernel call
-    
-                var pre = pd.preconditioner(idx)
-                if not problemSpec.usepreconditioner then
-                    pre = opt_float(1.0f)
-                end
-        
-                var z = pre*r										-- apply pre-conditioner M^-1
-                pd.z(idx) = z;										-- save for next kernel call
-
-                b = z:dot(r)									-- compute x-th term of the numerator of beta
-            end
-            b = util.warpReduce(b)
-            if (util.laneid() == 0) then
-                util.atomicAdd(pd.scanBetaNumerator, b)
-            end
-        end
-
-        terra kernels.PCGStep2_1stHalf(pd : PlanData)
-            var idx : Index
-            if idx:initFromCUDAParams() and not fmap.exclude(idx,pd.parameters) then
-                -- sum over block results to compute denominator of alpha
-                var alphaDenominator : opt_float = pd.scanAlphaDenominator[0]
-                var alphaNumerator : opt_float = pd.scanAlphaNumerator[0]
-
-                -- update step size alpha
-                var alpha = opt_float(0.0f)
-                if alphaDenominator > FLOAT_EPSILON then 
-                    alpha = alphaNumerator/alphaDenominator 
-                else
-                    --printf("WARNING: Invalid alphaDenominator: %f\n", alphaDenominator)
-                end 
-    
-                pd.delta(idx) = pd.delta(idx)+alpha*pd.p(idx)       -- do a descent step
-            end
-        end
-
-        terra kernels.PCGStep2_2ndHalf(pd : PlanData)
-            var b = opt_float(0.0f) 
-            var idx : Index
-            if idx:initFromCUDAParams() and not fmap.exclude(idx,pd.parameters) then
-                var r = pd.r(idx)
-                var pre = pd.preconditioner(idx)
-                if not problemSpec.usepreconditioner then
-                    pre = opt_float(1.0f)
-                end
-                var z = pre*r                                       -- apply pre-conditioner M^-1
-                pd.z(idx) = z;                                      -- save for next kernel call
-                b = z:dot(r)                                    -- compute x-th term of the numerator of beta
-            end
-            b = util.warpReduce(b)
-            if (util.laneid() == 0) then
-                util.atomicAdd(pd.scanBetaNumerator, b)
-            end
-        end
-
-
-        terra kernels.PCGStep3(pd : PlanData)			
-            var idx : Index
-            if idx:initFromCUDAParams() and not fmap.exclude(idx,pd.parameters) then
-            
-                var rDotzNew : opt_float = pd.scanBetaNumerator[0]				-- get new numerator
-                var rDotzOld : opt_float = pd.scanAlphaNumerator[0]				-- get old denominator
-
-                var beta : opt_float = [opt_float](0.0f)		                    
-                if rDotzOld > FLOAT_EPSILON then 
-                    beta = rDotzNew/rDotzOld 
-                else
-                    --printf("WARNING: Invalid rDotzOld: %f\n", rDotzOld)
-                end	-- update step size beta
-                pd.p(idx) = pd.z(idx)+beta*pd.p(idx)							-- update decent direction
-
-            end
-        end
-    
-        terra kernels.PCGLinearUpdate(pd : PlanData)
-            var idx : Index
-            if idx:initFromCUDAParams() and not fmap.exclude(idx,pd.parameters) then
-                pd.parameters.X(idx) = pd.parameters.X(idx) + pd.delta(idx)
-                --printf("delta*10000: %f %f %f\n", pd.delta(idx)(0)*10000, pd.delta(idx)(1)*10000, pd.delta(idx)(2)*10000)            
-            end
-        end	
-        
-        terra kernels.revertUpdate(pd : PlanData)
-            var idx : Index
-            if idx:initFromCUDAParams() and not fmap.exclude(idx,pd.parameters) then
-                pd.parameters.X(idx) = pd.prevX(idx)
-            end
-        end	
-
-        terra kernels.copyResidualsToB(pd : PlanData)
-            var idx : Index
-            if idx:initFromCUDAParams() and not fmap.exclude(idx,pd.parameters) then
-                pd.b(idx) = pd.r(idx)
-            end
-        end
-
-        terra kernels.computeAdelta(pd : PlanData)
-            var idx : Index
-            if idx:initFromCUDAParams() and not fmap.exclude(idx,pd.parameters) then
-                pd.Adelta(idx) = fmap.applyJTJ(idx, pd.parameters, pd.delta, pd.DtD)
-            end
-        end
-
-        terra kernels.recomputeResiduals(pd : PlanData)
-            var d = 0.0f
-            var idx : Index
-            if idx:initFromCUDAParams() and not fmap.exclude(idx,pd.parameters) then
-                var Ax = pd.Adelta(idx)
-                var b = pd.b(idx)
-                var newR = b - Ax
-                --var diff = newR - pd.r(idx)
-                --printf("\ndiff*10000: %f %f %f\n", diff(0)*10000, diff(1)*10000, diff(2)*10000)
-                pd.r(idx) = newR
-            end
-        end
-
-        terra kernels.savePreviousUnknowns(pd : PlanData)
-            var idx : Index
-            if idx:initFromCUDAParams() and not fmap.exclude(idx,pd.parameters) then
-                pd.prevX(idx) = pd.parameters.X(idx)
-            end
-        end 
-
-        terra kernels.computeCost(pd : PlanData)			
-            var cost : opt_float = [opt_float](0.0f)
-            var idx : Index
-            if idx:initFromCUDAParams() and not fmap.exclude(idx,pd.parameters) then
-                var params = pd.parameters				
-                cost = cost + [opt_float](fmap.cost(idx, params))
-            end
-
-            cost = util.warpReduce(cost)
-            if (util.laneid() == 0) then
-                util.atomicAdd(pd.scratchF, cost)
-            end
-        end
-        if not fmap.dumpJ then
-            terra kernels.saveJToCRS(pd : PlanData)
-            end
-        else
-            terra kernels.saveJToCRS(pd : PlanData)
-                var idx : Index
-                var [parametersSym] = &pd.parameters
-                if idx:initFromCUDAParams() and not fmap.exclude(idx,pd.parameters) then
-                    [generateDumpJ(fmap.derivedfrom,fmap.dumpJ,idx,pd)]
-                end
-            end
-        end
-    
-
-        if fmap.precompute then
-            terra kernels.precompute(pd : PlanData)
-                var idx : Index
-                if idx:initFromCUDAParams() then
-                   fmap.precompute(idx,pd.parameters)
-                end
-            end
-        end
-        if problemSpec:UsesLambda() then
-            terra kernels.PCGComputeDtD(pd : PlanData)
-                var idx : Index
-                if idx:initFromCUDAParams() then                         
-                    if not fmap.exclude(idx,pd.parameters) then 
-                        var DtD = fmap.computeDtD(idx, pd.parameters, pd.preconditioner)
-                        pd.DtD(idx) = DtD
-                    end        
-                end 
-            end
-
-
-            terra kernels.PCGClampDiagonal(pd : PlanData)
-                var idx : Index
-                if idx:initFromCUDAParams() then
-                    if not fmap.exclude(idx,pd.parameters) then 
-                        var DtD = pd.DtD(idx)        
-                        var invS_iiSq = 1.0 / pd.preconditioner(idx)
-                        var minVal = square(pd.parameters.min_lm_diagonal) * invS_iiSq
-                        var maxVal = square(pd.parameters.max_lm_diagonal) * invS_iiSq
-                        pd.DtD(idx) = clamp(DtD, minVal, maxVal)
-                    end        
-                end 
-            end
-
-            terra kernels.DebugDumpDtD(pd : PlanData)
-
-                var idx : Index
-                if idx:initFromCUDAParams() then                         
-                    var CtC : unknownElement = pd.DtD(idx)
-                    printf("\nC'C: %d: %f %f %f\n", idx, CtC(0), CtC(1), CtC(2))
-                    var JtJ_ii : unknownElement = pd.DtD(idx) * pd.parameters.trust_region_radius
-                    printf("\nJ'J_ii: %d, %f %f %f\n", idx, JtJ_ii(0), JtJ_ii(1), JtJ_ii(2))
-                    var DtD : unknownElement = CtC * pd.preconditioner(idx)
-                    printf("\nD'D: %d: %f %f %f\n", idx, DtD(0), DtD(1), DtD(2))
-                    var M1 : unknownElement = pd.preconditioner(idx)
-                    printf("\nE^-1*100: %d: %f %f %f\n", idx, util.gpuMath.sqrt(M1(0))*100, util.gpuMath.sqrt(M1(1))*100, util.gpuMath.sqrt(M1(2))*100)
-                    printf("\nM^-1*10000: %d: %f %f %f\n", idx, M1(0)*10000, M1(1)*10000, M1(2)*10000)
-                end 
-            end
-
-            terra kernels.computeModelCost(pd : PlanData)            
-                var cost : opt_float = [opt_float](0.0f)
-                var idx : Index
-                if idx:initFromCUDAParams() and not fmap.exclude(idx,pd.parameters) then
-                    var params = pd.parameters              
-                    cost = cost + [opt_float](fmap.modelcost(idx, params, pd.delta))
-                end
-
-                cost = util.warpReduce(cost)
-                if (util.laneid() == 0) then
-                    util.atomicAdd(pd.scratchF, cost)
-                end
-            end
-
-        end -- :UsesLambda()
-	    return kernels
-	end
-	
-	function delegate.GraphFunctions(graphname,fmap,ES)
-	    --print("ES-graph",fmap.derivedfrom)
-	    local kernels = {}
-        terra kernels.PCGInit1_Graph(pd : PlanData)
-            var tIdx = 0
-            if util.getValidGraphElement(pd,[graphname],&tIdx) then
-                fmap.evalJTF(tIdx, pd.parameters, pd.r, pd.preconditioner)
-            end
-        end    
-        
-    	terra kernels.PCGStep1_Graph(pd : PlanData)
-            var d = 0.0f
-            var tIdx = 0 
-            if util.getValidGraphElement(pd,[graphname],&tIdx) then
-               d = d + fmap.applyJTJ(tIdx, pd.parameters, pd.p, pd.Ap_X, pd.DtD)
-            end 
-            d = util.warpReduce(d)
-            if (util.laneid() == 0) then
-                util.atomicAdd(pd.scanAlphaDenominator, d)
-            end
-        end
-
-        terra kernels.computeAdelta_Graph(pd : PlanData)
-            var tIdx = 0 
-            if util.getValidGraphElement(pd,[graphname],&tIdx) then
-                fmap.applyJTJ(tIdx, pd.parameters, pd.delta, pd.Adelta, pd.DtD)
-            end
-        end
-
-        terra kernels.computeCost_Graph(pd : PlanData)			
-            var cost : opt_float = [opt_float](0.0f)
-            var tIdx = 0
-            if util.getValidGraphElement(pd,[graphname],&tIdx) then
-                cost = cost + fmap.cost(tIdx, pd.parameters)
-            end 
-            cost = util.warpReduce(cost)
-            if (util.laneid() == 0) then
-                util.atomicAdd(pd.scratchF, cost)
-            end
-        end
-        if not fmap.dumpJ then
-            terra kernels.saveJToCRS_Graph(pd : PlanData)
-            end
-        else
-            terra kernels.saveJToCRS_Graph(pd : PlanData)
-                var tIdx = 0
-                var [parametersSym] = &pd.parameters
-                if util.getValidGraphElement(pd,[graphname],&tIdx) then
-                    [generateDumpJ(fmap.derivedfrom,fmap.dumpJ,tIdx,pd)]
-                end
-            end
-        end
-        if problemSpec:UsesLambda() then
-            terra kernels.PCGComputeDtD_Graph(pd : PlanData)
-                var tIdx = 0
-                if util.getValidGraphElement(pd,[graphname],&tIdx) then
-                    fmap.computeDtD(tIdx, pd.parameters, pd.DtD, pd.preconditioner)
-                end
-            end    
-
-            terra kernels.computeModelCost_Graph(pd : PlanData)          
-                var cost : opt_float = [opt_float](0.0f)
-                var tIdx = 0
-                if util.getValidGraphElement(pd,[graphname],&tIdx) then
-                    cost = cost + fmap.modelcost(tIdx, pd.parameters, pd.delta)
-                end 
-                cost = util.warpReduce(cost)
-                if (util.laneid() == 0) then
-                    util.atomicAdd(pd.scratchF, cost)
-                end
-            end
-        end
-
-	    return kernels
-	end
-	
-	local gpu = util.makeGPUFunctions(problemSpec, PlanData, delegate, {"PCGInit1",
-                                                                        "PCGInit1_Finish",
-                                                                        "PCGComputeDtD",
-                                                                        "PCGClampDiagonal",
-                                                                        "PCGStep1",
-                                                                        "PCGStep2",
-                                                                        "PCGStep2_1stHalf",
-                                                                        "PCGStep2_2ndHalf",
-                                                                        "PCGStep3",
-                                                                        "PCGLinearUpdate",
-                                                                        "revertUpdate",
-                                                                        "savePreviousUnknowns",
-                                                                        "computeCost",
-                                                                        "precompute",
-                                                                        "copyResidualsToB",
-                                                                        "computeAdelta",
-                                                                        "computeAdelta_Graph",
-                                                                        "recomputeResiduals",
-                                                                        "PCGInit1_Graph",
-                                                                        "PCGComputeDtD_Graph",
-                                                                        "PCGStep1_Graph",
-                                                                        "computeCost_Graph",
-                                                                        "computeModelCost",
-                                                                        "computeModelCost_Graph",
-                                                                        "saveJToCRS",
-                                                                        "DebugDumpDtD",
-                                                                        "saveJToCRS_Graph"
-                                                                        })
-
-    local terra computeCost(pd : &PlanData) : opt_float
-        C.cudaMemset(pd.scratchF, 0, sizeof(opt_float))
-        gpu.computeCost(pd)
-        gpu.computeCost_Graph(pd)
-        var f : opt_float
-        C.cudaMemcpy(&f, pd.scratchF, sizeof(opt_float), C.cudaMemcpyDeviceToHost)
-        return f
-    end
-
-    local terra computeModelCost(pd : &PlanData) : opt_float
-        C.cudaMemset(pd.scratchF, 0, sizeof(opt_float))
-        gpu.computeModelCost(pd)
-        gpu.computeModelCost_Graph(pd)
-        var f : opt_float
-        C.cudaMemcpy(&f, pd.scratchF, sizeof(opt_float), C.cudaMemcpyDeviceToHost)
-        return f
-    end
-
-    local initLambda,computeModelCostChange
-    
-    if problemSpec:UsesLambda() then
-        
-        terra computeModelCostChange(pd : &PlanData) : opt_float
-            var cost = computeCost(pd)
-            var model_cost = computeModelCost(pd)
-            logSolver(" cost=%f \n",cost)
-            logSolver(" model_cost=%f \n",model_cost)
-            var model_cost_change = cost - model_cost
-            --logSolver(" model_cost_change=%f \n",model_cost_change)
-            return model_cost_change
-        end
-
-        terra initLambda(pd : &PlanData)
-            pd.parameters.trust_region_radius = 1e4
-
-            --[[
-            C.cudaMemset(pd.maxDiagJTJ, 0, sizeof(opt_float))
-
-            -- lambda = tau * max{a_ii} where A = JTJ
-            var tau = 1e-6f
-            gpu.LMLambdaInit(pd);
-            var maxDiagJTJ : opt_float
-            C.cudaMemcpy(&maxDiagJTJ, pd.maxDiagJTJ, sizeof(opt_float), C.cudaMemcpyDeviceToHost)
-            pd.parameters.lambda = tau * maxDiagJTJ
-        --]]
-        end
-
-    end
-
-    local terra GetToHost(ptr : &opaque, N : int) : &int
-        var r = [&int](C.malloc(sizeof(int)*N))
-        C.cudaMemcpy(r,ptr,N*sizeof(int),C.cudaMemcpyDeviceToHost)
-        return r
-    end
-    local cusparseInner,cusparseOuter
-    if use_dump_j then
-        terra cusparseOuter(pd : &PlanData)
-            var [parametersSym] = &pd.parameters
-            --logSolver("saving J...\n")
-            gpu.saveJToCRS(pd)
-            if isGraph then
-                gpu.saveJToCRS_Graph(pd)
-            end
-            --logSolver("... done\n")
-            if pd.JTJ_csrRowPtrA == nil then
-                --allocate row
-                --C.printf("alloc JTJ\n")
-                var numrows = nUnknowns + 1
-                cd(C.cudaMalloc([&&opaque](&pd.JTJ_csrRowPtrA),sizeof(int)*numrows))
-                var endJTJalloc : util.TimerEvent
-                pd.timer:startEvent("J^TJ alloc",nil,&endJTJalloc)
-                cd(CUsp.cusparseXcsrgemmNnz(pd.handle, CUsp.CUSPARSE_OPERATION_TRANSPOSE, CUsp.CUSPARSE_OPERATION_NON_TRANSPOSE,
-                                      nUnknowns,nUnknowns,nResidualsExp,
-                                      pd.desc,nnzExp,pd.J_csrRowPtrA,pd.J_csrColIndA,
-                                      pd.desc,nnzExp,pd.J_csrRowPtrA,pd.J_csrColIndA,
-                                      pd.desc,pd.JTJ_csrRowPtrA, &pd.JTJ_nnz))
-                pd.timer:endEvent(nil,endJTJalloc)
-                
-                cd(C.cudaMalloc([&&opaque](&pd.JTJ_csrColIndA), sizeof(int)*pd.JTJ_nnz))
-                cd(C.cudaMalloc([&&opaque](&pd.JTJ_csrValA), sizeof(float)*pd.JTJ_nnz))
-                cd(C.cudaThreadSynchronize())
-            end
-            
-            var endJTJmm : util.TimerEvent
-            pd.timer:startEvent("JTJ multiply",nil,&endJTJmm)
-    
-            cd(CUsp.cusparseScsrgemm(pd.handle, CUsp.CUSPARSE_OPERATION_TRANSPOSE, CUsp.CUSPARSE_OPERATION_NON_TRANSPOSE,
-           nUnknowns,nUnknowns,nResidualsExp,
-           pd.desc,nnzExp,pd.J_csrValA,pd.J_csrRowPtrA,pd.J_csrColIndA,
-           pd.desc,nnzExp,pd.J_csrValA,pd.J_csrRowPtrA,pd.J_csrColIndA,
-           pd.desc, pd.JTJ_csrValA, pd.JTJ_csrRowPtrA,pd.JTJ_csrColIndA ))
-           pd.timer:endEvent(nil,endJTJmm)
-           
-            var endJtranspose : util.TimerEvent
-            pd.timer:startEvent("J_transpose",nil,&endJtranspose)
-            cd(CUsp.cusparseScsr2csc(pd.handle,nResidualsExp, nUnknowns,nnzExp,
-                                 pd.J_csrValA,pd.J_csrRowPtrA,pd.J_csrColIndA,
-                                 pd.JT_csrValA,pd.JT_csrColIndA,pd.JT_csrRowPtrA,
-                                 CUsp.CUSPARSE_ACTION_NUMERIC,CUsp.CUSPARSE_INDEX_BASE_ZERO))
-            pd.timer:endEvent(nil,endJtranspose)
-        end
-        terra cusparseInner(pd : &PlanData)
-            var [parametersSym] = &pd.parameters
-            
-            if false then
-                C.printf("begin debug dump\n")
-                var J_csrColIndA = GetToHost(pd.J_csrColIndA,nnzExp)
-                var J_csrRowPtrA = GetToHost(pd.J_csrRowPtrA,nResidualsExp + 1)
-                for i = 0,nResidualsExp do
-                    var b,e = J_csrRowPtrA[i],J_csrRowPtrA[i+1]
-                    if b >= e or b < 0 or b >= nnzExp or e < 0 or e > nnzExp then
-                        C.printf("ERROR: %d %d %d (total = %d)\n",i,b,e,nResidualsExp)
-                    end
-                    --C.printf("residual %d -> {%d,%d}\n",i,b,e)
-                    for j = b,e do
-                        if J_csrColIndA[j] < 0 or J_csrColIndA[j] >= nnzExp then
-                            C.printf("ERROR: j %d (total = %d)\n",j,J_csrColIndA[j])
-                        end
-                        if j ~= b and J_csrColIndA[j-1] >= J_csrColIndA[j] then
-                            C.printf("ERROR: sort j[%d] = %d, j[%d] = %d\n",j-1,J_csrColIndA[j-1],j,J_csrColIndA[j])
-                        end
-                        --C.printf("colindex: %d\n",J_csrColIndA[j])
-                    end
-                end
-                C.printf("end debug dump\n")
-            end
-            
-            var consts = array(0.f,1.f,2.f)
-            cd(C.cudaMemset(pd.Ap_X._contiguousallocation, -1, sizeof(float)*nUnknowns))
-            
-            if use_fused_jtj then
-                var endJTJp : util.TimerEvent
-                pd.timer:startEvent("J^TJp",nil,&endJTJp)
-                cd(CUsp.cusparseScsrmv(
-                            pd.handle, CUsp.CUSPARSE_OPERATION_NON_TRANSPOSE,
-                            nUnknowns, nUnknowns,pd.JTJ_nnz,
-                            &consts[2], pd.desc,
-                            pd.JTJ_csrValA, 
-                            pd.JTJ_csrRowPtrA, pd.JTJ_csrColIndA,
-                            [&float](pd.p._contiguousallocation),
-                            &consts[0], [&float](pd.Ap_X._contiguousallocation)
-                        ))
-                pd.timer:endEvent(nil,endJTJp)
-            else
-                var endJp : util.TimerEvent
-                pd.timer:startEvent("Jp",nil,&endJp)
-                cd(CUsp.cusparseScsrmv(
-                            pd.handle, CUsp.CUSPARSE_OPERATION_NON_TRANSPOSE,
-                            nResidualsExp, nUnknowns,nnzExp,
-                            &consts[1], pd.desc,
-                            pd.J_csrValA, 
-                            pd.J_csrRowPtrA, pd.J_csrColIndA,
-                            [&float](pd.p._contiguousallocation),
-                            &consts[0], pd.Jp
-                        ))
-                pd.timer:endEvent(nil,endJp)
-                var endJT : util.TimerEvent
-                pd.timer:startEvent("J^T",nil,&endJT)
-                cd(CUsp.cusparseScsrmv(
-                            pd.handle, CUsp.CUSPARSE_OPERATION_NON_TRANSPOSE,
-                            nUnknowns, nResidualsExp, nnzExp,
-                            &consts[2], pd.desc,
-                            pd.JT_csrValA, 
-                            pd.JT_csrRowPtrA, pd.JT_csrColIndA,
-                            pd.Jp,
-                            &consts[0],[&float](pd.Ap_X._contiguousallocation) 
-                        ))
-                pd.timer:endEvent(nil,endJT)
-            end
-        end
-    else
-        terra cusparseInner(pd : &PlanData) end
-        terra cusparseOuter(pd : &PlanData) end
-    end
-
-	local terra init(data_ : &opaque, params_ : &&opaque, solverparams : &&opaque)
-	   var pd = [&PlanData](data_)
-	   pd.timer:init()
-	   pd.timer:startEvent("overall",nil,&pd.endSolver)
-       [util.initParameters(`pd.parameters,problemSpec,params_,true)]
-       var [parametersSym] = &pd.parameters
-        escape if use_dump_j then emit quote
-            if pd.J_csrValA == nil then
-                cd(CUsp.cusparseCreateMatDescr( &pd.desc ))
-                cd(CUsp.cusparseSetMatType( pd.desc,CUsp.CUSPARSE_MATRIX_TYPE_GENERAL ))
-                cd(CUsp.cusparseSetMatIndexBase( pd.desc,CUsp.CUSPARSE_INDEX_BASE_ZERO ))
-                cd(CUsp.cusparseCreate( &pd.handle ))
-                
-                logSolver("nnz = %s\n",[tostring(nnzExp)])
-                logSolver("nResiduals = %s\n",[tostring(nResidualsExp)])
-                logSolver("nnz = %d, nResiduals = %d\n",int(nnzExp),int(nResidualsExp))
-                
-                -- J alloc
-                C.cudaMalloc([&&opaque](&(pd.J_csrValA)), sizeof(opt_float)*nnzExp)
-                C.cudaMalloc([&&opaque](&(pd.J_csrColIndA)), sizeof(int)*nnzExp)
-                C.cudaMemset(pd.J_csrColIndA,-1,sizeof(int)*nnzExp)
-                C.cudaMalloc([&&opaque](&(pd.J_csrRowPtrA)), sizeof(int)*(nResidualsExp+1))
-                
-                -- J^T alloc
-                C.cudaMalloc([&&opaque](&pd.JT_csrValA), nnzExp*sizeof(float))
-                C.cudaMalloc([&&opaque](&pd.JT_csrColIndA), nnzExp*sizeof(int))
-                C.cudaMalloc([&&opaque](&pd.JT_csrRowPtrA), (nUnknowns + 1) *sizeof(int))
-                
-                -- Jp alloc
-                cd(C.cudaMalloc([&&opaque](&pd.Jp), nResidualsExp*sizeof(float)))
-                
-                -- write J_csrRowPtrA end
-                var nnz = nnzExp
-                C.printf("setting rowptr[%d] = %d\n",nResidualsExp,nnz)
-                C.cudaMemcpy(&pd.J_csrRowPtrA[nResidualsExp],&nnz,sizeof(int),C.cudaMemcpyHostToDevice)
-            end
-        end end end
-	   pd.nIter = 0
-	   pd.nIterations = @[&int](solverparams[0])
-	   pd.lIterations = @[&int](solverparams[1])
-       escape 
-            if problemSpec:UsesLambda() then
-              emit quote 
-                initLambda(pd)
-                pd.parameters.radius_decrease_factor = 2.0
-                pd.parameters.min_lm_diagonal = 1e-6;
-                pd.parameters.max_lm_diagonal = 1e32;
-              end
-	        end 
-       end
-	   gpu.precompute(pd)
-	   pd.prevCost = computeCost(pd)
-	end
-
-	
-	local terra step(data_ : &opaque, params_ : &&opaque, solverparams : &&opaque)
-
-
-        --TODO: make parameters
-        var residual_reset_period = 10
-        var min_relative_decrease = 1e-3f
-        var min_trust_region_radius = 1e-32;
-        var max_trust_region_radius = 1e16;
-
-		var pd = [&PlanData](data_)
-		[util.initParameters(`pd.parameters,problemSpec, params_,false)]
-		if pd.nIter < pd.nIterations then
-			C.cudaMemset(pd.scanAlphaNumerator, 0, sizeof(opt_float))	--scan in PCGInit1 requires reset
-			C.cudaMemset(pd.scanAlphaDenominator, 0, sizeof(opt_float))	--scan in PCGInit1 requires reset
-			C.cudaMemset(pd.scanBetaNumerator, 0, sizeof(opt_float))	--scan in PCGInit1 requires reset
-			C.cudaMemset(pd.scanBetaDenominator, 0, sizeof(opt_float))	--scan in PCGInit1 requires reset
-
-			gpu.PCGInit1(pd)
-			if isGraph then
-				gpu.PCGInit1_Graph(pd)	
-				gpu.PCGInit1_Finish(pd)	
-			end
-            escape 
-                if problemSpec:UsesLambda() then
-                    emit quote
-                        --logSolver(" trust_region_radius=%f ",pd.parameters.trust_region_radius)
-                        gpu.PCGComputeDtD(pd)
-                        gpu.PCGComputeDtD_Graph(pd)
-                        gpu.PCGClampDiagonal(pd)
-                        --gpu.DebugDumpDtD(pd)
-                        gpu.copyResidualsToB(pd)
-                        --gpu.recomputeResiduals(pd)
-                    end
-                end
-            end
-            cusparseOuter(pd)
-            for lIter = 0, pd.lIterations do				
---[[
-                var v : double[3]
-
-                C.cudaMemcpy(&v, pd.r.funcParams.data, sizeof(double)*3, C.cudaMemcpyDeviceToHost)
-                logSolver("\nlinIter: %d\n\t r %f %f %f\n", lIter, v[0], v[1], v[2])
-
-                C.cudaMemcpy(&v, pd.z.funcParams.data, sizeof(double)*3, C.cudaMemcpyDeviceToHost)
-                logSolver("\t z %f %f %f\n", v[0], v[1], v[2])
-
-                C.cudaMemcpy(&v, pd.p.funcParams.data, sizeof(double)*3, C.cudaMemcpyDeviceToHost)
-                logSolver("\t p %f %f %f\n", v[0], v[1], v[2])
-
-                C.cudaMemcpy(&v, pd.Ap_X.funcParams.data, sizeof(double)*3, C.cudaMemcpyDeviceToHost)
-                logSolver("\t Ap_X %f %f %f\n", v[0], v[1], v[2])
-
-
-                C.cudaMemcpy(&v, pd.delta.funcParams.data, sizeof(double)*3, C.cudaMemcpyDeviceToHost)
-                logSolver("\tdelta %f %f %f\n", v[0], v[1], v[2])
-
-                C.cudaMemcpy(&v, pd.scanAlphaNumerator, sizeof(double), C.cudaMemcpyDeviceToHost)
-                logSolver("\tscanAlphaNumerator %f\n", v[0])
-                C.cudaMemcpy(&v, pd.scanAlphaDenominator, sizeof(double), C.cudaMemcpyDeviceToHost)
-                logSolver("\tscanAlphaDenominator %f\n", v[0])
-
-                var numerator : double
-                C.cudaMemcpy(&numerator, pd.scanAlphaNumerator, sizeof(double), C.cudaMemcpyDeviceToHost)
-                logSolver("\talpha %f\n", numerator/v[0])
-
-
-                C.cudaMemcpy(&v, pd.scanBetaNumerator, sizeof(double), C.cudaMemcpyDeviceToHost)
-                logSolver("\tscanBetaNumerator %f\n", v[0])
---]]
-
-
-                C.cudaMemset(pd.scanAlphaDenominator, 0, sizeof(opt_float))
-
-				gpu.PCGStep1(pd)
-
-				if isGraph then
-					gpu.PCGStep1_Graph(pd)	
-				end
-				
-				-- only does anything if use_dump_j is true
-				cusparseInner(pd)
-				
-				C.cudaMemset(pd.scanBetaNumerator, 0, sizeof(opt_float))
-				
-				
-
-                if [problemSpec:UsesLambda()] and ((lIter + 1) % residual_reset_period) == 0 then
-<<<<<<< HEAD
-                    gpu.PCGStep2_1stHalf(pd)
-=======
->>>>>>> 2df73a56
-                    gpu.computeAdelta(pd)
-                    -- TODO: merge these?
-                    gpu.computeAdelta_Graph(pd)
-                    --TODO: Should we redo then end of step 2 (thats where the residual is changed regularly)
-                    gpu.recomputeResiduals(pd)
-                    gpu.PCGStep2_2ndHalf(pd)
-                else
-                    gpu.PCGStep2(pd)
-                end
-                gpu.PCGStep3(pd)
-
-
-				-- save new rDotz for next iteration
-				C.cudaMemcpy(pd.scanAlphaNumerator, pd.scanBetaNumerator, sizeof(opt_float), C.cudaMemcpyDeviceToDevice)	
-				
-			end
-			
-
-            var model_cost_change : opt_float
-            escape 
-                if problemSpec:UsesLambda() then
-                    emit quote
-                        model_cost_change = computeModelCostChange(pd)
-                        gpu.savePreviousUnknowns(pd)
-                    end
-                end
-            end
-
-			gpu.PCGLinearUpdate(pd)    
-			gpu.precompute(pd)
-			var newCost = computeCost(pd)
-			
-			logSolver("\t%d: prev=%f new=%f ", pd.nIter, pd.prevCost,newCost)
-			
-            -- TODO: Remove
-            if newCost > 1000000 then
-                logSolver("Shitty cost!")
-
-                
-                var v : double[3]
-
-                C.cudaMemcpy(&v, pd.r.funcParams.data, sizeof(double)*3, C.cudaMemcpyDeviceToHost)
-                logSolver("\t r %f %f %f\n", v[0], v[1], v[2])
-
-                C.cudaMemcpy(&v, pd.z.funcParams.data, sizeof(double)*3, C.cudaMemcpyDeviceToHost)
-                logSolver("\t z %f %f %f\n", v[0], v[1], v[2])
-
-                C.cudaMemcpy(&v, pd.p.funcParams.data, sizeof(double)*3, C.cudaMemcpyDeviceToHost)
-                logSolver("\t p %f %f %f\n", v[0], v[1], v[2])
-
-                C.cudaMemcpy(&v, pd.Ap_X.funcParams.data, sizeof(double)*3, C.cudaMemcpyDeviceToHost)
-                logSolver("\t Ap_X %f %f %f\n", v[0], v[1], v[2])
-
-                C.cudaMemcpy(&v, pd.preconditioner.funcParams.data, sizeof(double)*3, C.cudaMemcpyDeviceToHost)
-                logSolver("\t preconditioner %f %f %f\n", v[0], v[1], v[2])
-
-                C.cudaMemcpy(&v, pd.delta.funcParams.data, sizeof(double)*3, C.cudaMemcpyDeviceToHost)
-                logSolver("\tdelta %f %f %f\n", v[0], v[1], v[2])
-
-                C.cudaMemcpy(&v, pd.parameters.X.funcParams.data, sizeof(double)*3, C.cudaMemcpyDeviceToHost)
-                logSolver("\tunknown %f %f %f\n", v[0], v[1], v[2])
-                
-
-                C.cudaMemcpy(&v, pd.scanAlphaNumerator, sizeof(double), C.cudaMemcpyDeviceToHost)
-                logSolver("\tscanAlphaNumerator %f\n", v[0])
-                C.cudaMemcpy(&v, pd.scanAlphaDenominator, sizeof(double), C.cudaMemcpyDeviceToHost)
-                logSolver("\tscanAlphaDenominator %f\n", v[0])
-
-                var numerator : double
-                C.cudaMemcpy(&numerator, pd.scanAlphaNumerator, sizeof(double), C.cudaMemcpyDeviceToHost)
-                logSolver("\talpha %f\n", numerator/v[0])
-
-
-                C.cudaMemcpy(&v, pd.scanBetaNumerator, sizeof(double), C.cudaMemcpyDeviceToHost)
-                logSolver("\tscanBetaNumerator %f\n", v[0])
-                --]]
-                return 0
-            end
-
-			escape 
-                if problemSpec:UsesLambda() then
-                    emit quote
-                        logSolver(" trust_region_radius=%f ",pd.parameters.trust_region_radius)
-
-                        var cost_change = pd.prevCost - newCost
-                        
-                        
-                        -- See TrustRegionStepEvaluator::StepAccepted() for a more complicated version of this
-                        var relative_decrease = cost_change / model_cost_change
-
-                        logSolver(" cost_change=%f ", cost_change)
-                        logSolver(" model_cost_change=%f ", model_cost_change)
-                        logSolver(" relative_decrease=%f ", relative_decrease)
-
-                        if cost_change >= 0 and relative_decrease > min_relative_decrease then	--in this case we revert
-                            --[[
-                                radius_ = radius_ / std::max(1.0 / 3.0,
-                                                           1.0 - pow(2.0 * step_quality - 1.0, 3));
-                                radius_ = std::min(max_radius_, radius_);
-                                decrease_factor_ = 2.0;
-                            --]]
-                            var step_quality = relative_decrease
-                            var min_factor = 1.0/3.0
-                            var tmp_factor = 1.0 - util.cpuMath.pow(2.0 * step_quality - 1.0, 3.0)
-                            pd.parameters.trust_region_radius = pd.parameters.trust_region_radius / util.cpuMath.fmax(min_factor, tmp_factor)
-                            pd.parameters.trust_region_radius = util.cpuMath.fmin(pd.parameters.trust_region_radius, max_trust_region_radius)
-                            pd.parameters.radius_decrease_factor = 2.0
-
-                            logSolver("\n")
-                            pd.prevCost = newCost
-                        else 
-                            gpu.revertUpdate(pd)
-
-                            pd.parameters.trust_region_radius = pd.parameters.trust_region_radius / pd.parameters.radius_decrease_factor
-                            pd.parameters.radius_decrease_factor = 2.0f * pd.parameters.radius_decrease_factor
-                            if pd.parameters.trust_region_radius <= min_trust_region_radius then
-                                logSolver("\nTrust_region_radius is less than the min, exiting\n")
-                                logSolver("final cost=%f\n", pd.prevCost)
-                                pd.timer:endEvent(nil,pd.endSolver)
-                                pd.timer:evaluate()
-                                pd.timer:cleanup()
-                                return 0
-                            end
-                            logSolver("REVERT\n")
-                            gpu.precompute(pd)
-                        end
-                    end
-                else
-                    emit quote
-                        logSolver("\n")
-                        pd.prevCost = newCost 
-                    end
-                end 
-            end
-
-            --[[ 
-            To match CERES we would check for termination:
-            iteration_summary_.gradient_max_norm <= options_.gradient_tolerance
-            iteration_summary_.trust_region_radius <= options_.min_trust_region_radius
-            ]]
-
-			pd.nIter = pd.nIter + 1
-			return 1
-		else
-			logSolver("final cost=%f\n", pd.prevCost)
-		    pd.timer:endEvent(nil,pd.endSolver)
-		    pd.timer:evaluate()
-		    pd.timer:cleanup()
-		    return 0
-		end
-	end
-
-    local terra cost(data_ : &opaque) : float
-        var pd = [&PlanData](data_)
-        return [float](pd.prevCost)
-    end
-
-	local terra makePlan() : &opt.Plan
-		var pd = PlanData.alloc()
-		pd.plan.data = pd
-		pd.plan.init,pd.plan.step,pd.plan.cost = init,step,cost
-
-		pd.delta:initGPU()
-		pd.r:initGPU()
-        pd.b:initGPU()
-        pd.Adelta:initGPU()
-		pd.z:initGPU()
-		pd.p:initGPU()
-		pd.Ap_X:initGPU()
-        pd.DtD:initGPU()
-		pd.preconditioner:initGPU()
-		pd.g:initGPU()
-        pd.prevX:initGPU()
-		
-		[util.initPrecomputedImages(`pd.parameters,problemSpec)]	
-		C.cudaMalloc([&&opaque](&(pd.scanAlphaNumerator)), sizeof(opt_float))
-		C.cudaMalloc([&&opaque](&(pd.scanBetaNumerator)), sizeof(opt_float))
-		C.cudaMalloc([&&opaque](&(pd.scanAlphaDenominator)), sizeof(opt_float))
-		C.cudaMalloc([&&opaque](&(pd.scanBetaDenominator)), sizeof(opt_float))
-		C.cudaMalloc([&&opaque](&(pd.modelCostChange)), sizeof(opt_float))
-		
-		C.cudaMalloc([&&opaque](&(pd.scratchF)), sizeof(opt_float))
-		pd.J_csrValA = nil
-		pd.JTJ_csrRowPtrA = nil
-		return &pd.plan
-	end
-	return makePlan
-end
+local S = require("std")
+local util = require("util")
+local dbg = require("dbg")
+require("precision")
+local C = util.C
+local Timer = util.Timer
+
+local getValidUnknown = util.getValidUnknown
+local use_dump_j = false
+local use_fused_jtj = false
+
+local cd = macro(function(apicall) return quote
+        var r = apicall
+        if r ~= 0 then  
+            C.printf("Cuda reported error %d: %s\n",r, C.cudaGetErrorString(r))
+            C.exit(r)
+        end
+    in
+        r
+    end end)
+if use_dump_j then
+    local cusparsepath = "/usr/local/cuda"
+    terralib.linklibrary(cusparsepath.."/lib64/libcusparse.so")
+    terralib.includepath = terralib.includepath..";"..
+                           cusparsepath.."/include/"
+    CUsp = terralib.includecstring [[
+        #include <cusparse_v2.h>
+    ]]
+end
+
+
+local gpuMath = util.gpuMath
+
+opt.BLOCK_SIZE = 16
+local BLOCK_SIZE =  opt.BLOCK_SIZE
+
+local FLOAT_EPSILON = `[opt_float](0.0) 
+-- GAUSS NEWTON (non-block version)
+return function(problemSpec)
+    local UnknownType = problemSpec:UnknownType()
+    local TUnknownType = UnknownType:terratype()	
+    -- start of the unknowns that correspond to this image
+    -- for each entry there are a constant number of unknowns
+    -- corresponds to the col dim of the J matrix
+    local imagename_to_unknown_offset = {}
+    
+    -- start of the rows of residuals for this energy spec
+    -- corresponds to the row dim of the J matrix
+    local energyspec_to_residual_offset_exp = {}
+    
+    -- start of the block of non-zero entries that correspond to this energy spec
+    -- the total dimension here adds up to the number of non-zeros
+    local energyspec_to_rowidx_offset_exp = {}
+    
+    local nUnknowns,nResidualsExp,nnzExp = 0,`0,`0
+    local parametersSym = symbol(&problemSpec:ParameterType(),"parameters")
+    local function numberofelements(ES)
+        if ES.kind.kind == "CenteredFunction" then
+            return ES.kind.ispace:cardinality()
+        else
+            return `parametersSym.[ES.kind.graphname].N
+        end
+    end
+    if problemSpec.energyspecs then
+        for i,image in ipairs(UnknownType.images) do
+            imagename_to_unknown_offset[image.name] = nUnknowns
+            --print(("image %s has offset %d"):format(image.name,nUnknowns))
+            nUnknowns = nUnknowns + image.imagetype.ispace:cardinality()*image.imagetype.channelcount
+        end
+        for i,es in ipairs(problemSpec.energyspecs) do
+            --print("ES",i,nResidualsExp,nnzExp)
+            energyspec_to_residual_offset_exp[es] = nResidualsExp
+            energyspec_to_rowidx_offset_exp[es] = nnzExp
+            
+            local residuals_per_element = #es.residuals
+            nResidualsExp = `nResidualsExp + [numberofelements(es)]*residuals_per_element
+            local nentries = 0
+            for i,r in ipairs(es.residuals) do
+                nentries = nentries + #r.unknowns
+            end
+            nnzExp = `nnzExp + [numberofelements(es)]*nentries
+        end
+        print("nUnknowns = ",nUnknowns)
+        print("nResiduals = ",nResidualsExp)
+        print("nnz = ",nnzExp)
+    end
+    
+    local isGraph = problemSpec:UsesGraphs() 
+    
+    local struct PlanData {
+		plan : opt.Plan
+		parameters : problemSpec:ParameterType()
+		scratchF : &opt_float
+
+		delta : TUnknownType	--current linear update to be computed -> num vars
+		r : TUnknownType		--residuals -> num vars	--TODO this needs to be a 'residual type'
+        b : TUnknownType        --J^TF. Constant during inner iterations, only used to recompute r to counteract drift -> num vars --TODO this needs to be a 'residual type'
+        Adelta : TUnknownType       -- (A'A+D'D)delta TODO this needs to be a 'residual type'
+		z : TUnknownType		--preconditioned residuals -> num vars	--TODO this needs to be a 'residual type'
+		p : TUnknownType		--descent direction -> num vars
+		Ap_X : TUnknownType	--cache values for next kernel call after A = J^T x J x p -> num vars
+        DtD : TUnknownType -- The diagonal matrix D'D for the inner linear solve (A'A+D'D)x = A'b (A = J, b = residuals). Used only by LM
+		preconditioner : TUnknownType --pre-conditioner for linear system -> num vars
+		g : TUnknownType		--gradient of F(x): g = -2J'F -> num vars
+		
+        prevX : TUnknownType -- Place to copy unknowns to before speculatively updating. Avoids hassle when (X + delta) - delta != X 
+
+		scanAlphaNumerator : &opt_float
+		scanAlphaDenominator : &opt_float
+		scanBetaNumerator : &opt_float
+		scanBetaDenominator : &opt_float
+
+        modelCostChange : &opt_float    -- modelCostChange = L(0) - L(delta) where L(h) = F' F + 2 h' J' F + h' J' J h
+		
+		timer : Timer
+		endSolver : util.TimerEvent
+		nIter : int				--current non-linear iter counter
+		nIterations : int		--non-linear iterations
+		lIterations : int		--linear iterations
+	    prevCost : opt_float
+	    
+	    J_csrValA : &opt_float
+	    J_csrColIndA : &int
+	    J_csrRowPtrA : &int
+	    
+	    JT_csrValA : &float
+		JT_csrRowPtrA : &int
+		JT_csrColIndA : &int
+		
+		JTJ_csrValA : &float
+		JTJ_csrRowPtrA : &int
+		JTJ_csrColIndA : &int
+		
+		JTJ_nnz : int
+	    
+	    Jp : &float
+	}
+	if use_dump_j then
+	    PlanData.entries:insert {"handle", CUsp.cusparseHandle_t }
+	    PlanData.entries:insert {"desc", CUsp.cusparseMatDescr_t }
+	end
+	S.Object(PlanData)
+	local terra swapCol(pd : &PlanData, a : int, b : int)
+	    pd.J_csrValA[a],pd.J_csrColIndA[a],pd.J_csrValA[b],pd.J_csrColIndA[b] =
+	        pd.J_csrValA[b],pd.J_csrColIndA[b],pd.J_csrValA[a],pd.J_csrColIndA[a]
+	end
+	local terra sortCol(pd : &PlanData, s : int, e : int)
+	    for i = s,e do
+            var minidx = i
+            var min = pd.J_csrColIndA[i]
+            for j = i+1,e do
+                if pd.J_csrColIndA[j] < min then
+                    min = pd.J_csrColIndA[j]
+                    minidx = j
+                end
+            end
+            swapCol(pd,i,minidx)
+        end
+	end
+    local terra wrap(c : int, v : float)
+        if c < 0 then
+            if v ~= 0.f then
+                printf("wrap a non-zero? %d %f\n",c,v)
+            end
+            c = c + nUnknowns
+        end
+        if c >= nUnknowns then
+            if v ~= 0.f then
+                printf("wrap a non-zero? %d %f\n",c,v)
+            end
+            c = c - nUnknowns
+        end
+        return c
+    end
+    local function generateDumpJ(ES,dumpJ,idx,pd)
+        local nnz_per_entry = 0
+        for i,r in ipairs(ES.residuals) do
+            nnz_per_entry = nnz_per_entry + #r.unknowns
+        end
+        local base_rowidx = energyspec_to_rowidx_offset_exp[ES]
+        local base_residual = energyspec_to_residual_offset_exp[ES]
+        local idx_offset
+        if idx.type == int then
+            idx_offset = idx
+        else    
+            idx_offset = `idx:tooffset()
+        end
+        local local_rowidx = `base_rowidx + idx_offset*nnz_per_entry
+        local local_residual = `base_residual + idx_offset*[#ES.residuals]
+        local function GetOffset(idx,index)
+            if index.kind == "Offset" then
+                return `idx([{unpack(index.data)}]):tooffset()
+            else
+                return `parametersSym.[index.graph.name].[index.element][idx]:tooffset()
+            end
+        end
+        return quote
+            var rhs = dumpJ(idx,pd.parameters)
+            escape                
+                local nnz = 0
+                local residual = 0
+                for i,r in ipairs(ES.residuals) do
+                    emit quote
+                        pd.J_csrRowPtrA[local_residual+residual] = local_rowidx + nnz
+                    end
+                    local begincolumns = nnz
+                    for i,u in ipairs(r.unknowns) do
+                        local image_offset = imagename_to_unknown_offset[u.image.name]
+                        local nchannels = u.image.type.channelcount
+                        local uidx = GetOffset(idx,u.index)
+                        local unknown_index = `image_offset + nchannels*uidx + u.channel
+                        emit quote
+                            pd.J_csrValA[local_rowidx + nnz] = rhs.["_"..tostring(nnz)]
+                            pd.J_csrColIndA[local_rowidx + nnz] = wrap(unknown_index,rhs.["_"..tostring(nnz)])
+                        end
+                        nnz = nnz + 1
+                    end
+                    -- sort the columns
+                    emit quote
+                        sortCol(&pd, local_rowidx + begincolumns, local_rowidx + nnz)
+                    end
+                    residual = residual + 1
+                end
+            end
+        end
+	end
+	
+	local delegate = {}
+	function delegate.CenterFunctions(UnknownIndexSpace,fmap)
+	    --print("ES",fmap.derivedfrom)
+	    local kernels = {}
+	    local unknownElement = UnknownType:VectorTypeForIndexSpace(UnknownIndexSpace)
+	    local Index = UnknownIndexSpace:indextype()
+
+        local CERES_style_guardedInvert = true
+
+        local terra square(x : opt_float) : opt_float
+            return x*x
+        end
+
+        local terra guardedInvert(p : unknownElement)
+            escape 
+                if CERES_style_guardedInvert then
+                    emit quote
+                        var invp = p
+                        for i = 0, invp:size() do
+                            --invp(i) = [opt_float](1.f) / ([opt_float](1.f) + 2*util.gpuMath.sqrt(invp(i)) + invp(i))
+                            invp(i) = [opt_float](1.f) / square([opt_float](1.f) + util.gpuMath.sqrt(invp(i)))
+                        end
+                        return invp
+                    end
+                else
+                    emit quote
+                        var invp = p
+                        for i = 0, invp:size() do
+                            invp(i) = terralib.select(invp(i) > FLOAT_EPSILON, [opt_float](1.f) / invp(i),invp(i))
+                        end
+                        return invp
+                    end
+                end
+            end
+        end
+
+        local terra clamp(x : unknownElement, minVal : unknownElement, maxVal : unknownElement) : unknownElement
+            var result = x
+            for i = 0, result:size() do
+                result(i) = util.gpuMath.fmin(util.gpuMath.fmax(x(i), minVal(i)), maxVal(i))
+            end
+            return result
+        end
+	
+        terra kernels.PCGInit1(pd : PlanData)
+            var d = 0.0f -- init for out of bounds lanes
+        
+            var idx : Index
+            if idx:initFromCUDAParams() then
+        
+                -- residuum = J^T x -F - A x delta_0  => J^T x -F, since A x x_0 == 0                            
+                var residuum : unknownElement = 0.0f
+                var pre : unknownElement = 0.0f	
+            
+                if not fmap.exclude(idx,pd.parameters) then 
+                
+                    pd.delta(idx) = 0.0f    
+                
+                    residuum, pre = fmap.evalJTF(idx, pd.parameters)
+                    residuum = -residuum
+                    pd.r(idx) = residuum
+                
+                    if not problemSpec.usepreconditioner then
+                        pre = 1.0f
+                    end
+                end        
+            
+                if not isGraph then		
+                    pre = guardedInvert(pre)
+                    var p = pre*residuum	-- apply pre-conditioner M^-1			   
+                    pd.p(idx) = p
+                
+                    d = residuum:dot(p) 
+                end
+            
+                pd.preconditioner(idx) = pre
+            
+            end 
+            if not isGraph then
+                d = util.warpReduce(d)
+                if (util.laneid() == 0) then				
+                    util.atomicAdd(pd.scanAlphaNumerator, d)
+                end
+            end
+        end
+    
+        terra kernels.PCGInit1_Finish(pd : PlanData)	--only called for graphs
+            var d = 0.0f -- init for out of bounds lanes
+            var idx : Index
+            if idx:initFromCUDAParams() then
+                var residuum = pd.r(idx)			
+                var pre = pd.preconditioner(idx)
+            
+                pre = guardedInvert(pre)
+            
+                if not problemSpec.usepreconditioner then
+                    pre = 1.0f
+                end
+            
+                var p = pre*residuum	-- apply pre-conditioner M^-1
+                pd.preconditioner(idx) = pre
+                pd.p(idx) = p
+                d = residuum:dot(p)
+            end
+
+            d = util.warpReduce(d)	
+            if (util.laneid() == 0) then
+                util.atomicAdd(pd.scanAlphaNumerator, d)
+            end
+        end
+
+        terra kernels.PCGStep1(pd : PlanData)
+            var d = 0.0f
+            var idx : Index
+            if idx:initFromCUDAParams() and not fmap.exclude(idx,pd.parameters) then
+                var tmp : unknownElement = 0.0f
+                 -- A x p_k  => J^T x J x p_k 
+                tmp = fmap.applyJTJ(idx, pd.parameters, pd.p, pd.DtD)
+                pd.Ap_X(idx) = tmp					 -- store for next kernel call
+                d = pd.p(idx):dot(tmp)			 -- x-th term of denominator of alpha
+            end
+            d = util.warpReduce(d)
+            if (util.laneid() == 0) then
+                util.atomicAdd(pd.scanAlphaDenominator, d)
+            end
+        end
+        terra kernels.PCGStep2(pd : PlanData)
+            var b = opt_float(0.0f) 
+            var idx : Index
+            if idx:initFromCUDAParams() and not fmap.exclude(idx,pd.parameters) then
+                -- sum over block results to compute denominator of alpha
+                var alphaDenominator : opt_float = pd.scanAlphaDenominator[0]
+                var alphaNumerator : opt_float = pd.scanAlphaNumerator[0]
+
+                -- update step size alpha
+                var alpha = opt_float(0.0f)
+                if alphaDenominator > FLOAT_EPSILON then 
+                    alpha = alphaNumerator/alphaDenominator 
+                else
+                    --printf("WARNING: Invalid alphaDenominator: %f\n", alphaDenominator)
+                end 
+    
+                pd.delta(idx) = pd.delta(idx)+alpha*pd.p(idx)		-- do a descent step
+
+                var r = pd.r(idx)-alpha*pd.Ap_X(idx)				-- update residuum
+                pd.r(idx) = r										-- store for next kernel call
+    
+                var pre = pd.preconditioner(idx)
+                if not problemSpec.usepreconditioner then
+                    pre = opt_float(1.0f)
+                end
+        
+                var z = pre*r										-- apply pre-conditioner M^-1
+                pd.z(idx) = z;										-- save for next kernel call
+
+                b = z:dot(r)									-- compute x-th term of the numerator of beta
+            end
+            b = util.warpReduce(b)
+            if (util.laneid() == 0) then
+                util.atomicAdd(pd.scanBetaNumerator, b)
+            end
+        end
+
+        terra kernels.PCGStep2_1stHalf(pd : PlanData)
+            var idx : Index
+            if idx:initFromCUDAParams() and not fmap.exclude(idx,pd.parameters) then
+                -- sum over block results to compute denominator of alpha
+                var alphaDenominator : opt_float = pd.scanAlphaDenominator[0]
+                var alphaNumerator : opt_float = pd.scanAlphaNumerator[0]
+
+                -- update step size alpha
+                var alpha = opt_float(0.0f)
+                if alphaDenominator > FLOAT_EPSILON then 
+                    alpha = alphaNumerator/alphaDenominator 
+                else
+                    --printf("WARNING: Invalid alphaDenominator: %f\n", alphaDenominator)
+                end 
+    
+                pd.delta(idx) = pd.delta(idx)+alpha*pd.p(idx)       -- do a descent step
+            end
+        end
+
+        terra kernels.PCGStep2_2ndHalf(pd : PlanData)
+            var b = opt_float(0.0f) 
+            var idx : Index
+            if idx:initFromCUDAParams() and not fmap.exclude(idx,pd.parameters) then
+                var r = pd.r(idx)
+                var pre = pd.preconditioner(idx)
+                if not problemSpec.usepreconditioner then
+                    pre = opt_float(1.0f)
+                end
+                var z = pre*r                                       -- apply pre-conditioner M^-1
+                pd.z(idx) = z;                                      -- save for next kernel call
+                b = z:dot(r)                                    -- compute x-th term of the numerator of beta
+            end
+            b = util.warpReduce(b)
+            if (util.laneid() == 0) then
+                util.atomicAdd(pd.scanBetaNumerator, b)
+            end
+        end
+
+
+        terra kernels.PCGStep3(pd : PlanData)			
+            var idx : Index
+            if idx:initFromCUDAParams() and not fmap.exclude(idx,pd.parameters) then
+            
+                var rDotzNew : opt_float = pd.scanBetaNumerator[0]				-- get new numerator
+                var rDotzOld : opt_float = pd.scanAlphaNumerator[0]				-- get old denominator
+
+                var beta : opt_float = [opt_float](0.0f)		                    
+                if rDotzOld > FLOAT_EPSILON then 
+                    beta = rDotzNew/rDotzOld 
+                else
+                    --printf("WARNING: Invalid rDotzOld: %f\n", rDotzOld)
+                end	-- update step size beta
+                pd.p(idx) = pd.z(idx)+beta*pd.p(idx)							-- update decent direction
+
+            end
+        end
+    
+        terra kernels.PCGLinearUpdate(pd : PlanData)
+            var idx : Index
+            if idx:initFromCUDAParams() and not fmap.exclude(idx,pd.parameters) then
+                pd.parameters.X(idx) = pd.parameters.X(idx) + pd.delta(idx)
+                --printf("delta*10000: %f %f %f\n", pd.delta(idx)(0)*10000, pd.delta(idx)(1)*10000, pd.delta(idx)(2)*10000)            
+            end
+        end	
+        
+        terra kernels.revertUpdate(pd : PlanData)
+            var idx : Index
+            if idx:initFromCUDAParams() and not fmap.exclude(idx,pd.parameters) then
+                pd.parameters.X(idx) = pd.prevX(idx)
+            end
+        end	
+
+        terra kernels.copyResidualsToB(pd : PlanData)
+            var idx : Index
+            if idx:initFromCUDAParams() and not fmap.exclude(idx,pd.parameters) then
+                pd.b(idx) = pd.r(idx)
+            end
+        end
+
+        terra kernels.computeAdelta(pd : PlanData)
+            var idx : Index
+            if idx:initFromCUDAParams() and not fmap.exclude(idx,pd.parameters) then
+                pd.Adelta(idx) = fmap.applyJTJ(idx, pd.parameters, pd.delta, pd.DtD)
+            end
+        end
+
+        terra kernels.recomputeResiduals(pd : PlanData)
+            var d = 0.0f
+            var idx : Index
+            if idx:initFromCUDAParams() and not fmap.exclude(idx,pd.parameters) then
+                var Ax = pd.Adelta(idx)
+                var b = pd.b(idx)
+                var newR = b - Ax
+                --var diff = newR - pd.r(idx)
+                --printf("\ndiff*10000: %f %f %f\n", diff(0)*10000, diff(1)*10000, diff(2)*10000)
+                pd.r(idx) = newR
+            end
+        end
+
+        terra kernels.savePreviousUnknowns(pd : PlanData)
+            var idx : Index
+            if idx:initFromCUDAParams() and not fmap.exclude(idx,pd.parameters) then
+                pd.prevX(idx) = pd.parameters.X(idx)
+            end
+        end 
+
+        terra kernels.computeCost(pd : PlanData)			
+            var cost : opt_float = [opt_float](0.0f)
+            var idx : Index
+            if idx:initFromCUDAParams() and not fmap.exclude(idx,pd.parameters) then
+                var params = pd.parameters				
+                cost = cost + [opt_float](fmap.cost(idx, params))
+            end
+
+            cost = util.warpReduce(cost)
+            if (util.laneid() == 0) then
+                util.atomicAdd(pd.scratchF, cost)
+            end
+        end
+        if not fmap.dumpJ then
+            terra kernels.saveJToCRS(pd : PlanData)
+            end
+        else
+            terra kernels.saveJToCRS(pd : PlanData)
+                var idx : Index
+                var [parametersSym] = &pd.parameters
+                if idx:initFromCUDAParams() and not fmap.exclude(idx,pd.parameters) then
+                    [generateDumpJ(fmap.derivedfrom,fmap.dumpJ,idx,pd)]
+                end
+            end
+        end
+    
+
+        if fmap.precompute then
+            terra kernels.precompute(pd : PlanData)
+                var idx : Index
+                if idx:initFromCUDAParams() then
+                   fmap.precompute(idx,pd.parameters)
+                end
+            end
+        end
+        if problemSpec:UsesLambda() then
+            terra kernels.PCGComputeDtD(pd : PlanData)
+                var idx : Index
+                if idx:initFromCUDAParams() then                         
+                    if not fmap.exclude(idx,pd.parameters) then 
+                        var DtD = fmap.computeDtD(idx, pd.parameters, pd.preconditioner)
+                        pd.DtD(idx) = DtD
+                    end        
+                end 
+            end
+
+
+            terra kernels.PCGClampDiagonal(pd : PlanData)
+                var idx : Index
+                if idx:initFromCUDAParams() then
+                    if not fmap.exclude(idx,pd.parameters) then 
+                        var DtD = pd.DtD(idx)        
+                        var invS_iiSq = 1.0 / pd.preconditioner(idx)
+                        var minVal = square(pd.parameters.min_lm_diagonal) * invS_iiSq
+                        var maxVal = square(pd.parameters.max_lm_diagonal) * invS_iiSq
+                        pd.DtD(idx) = clamp(DtD, minVal, maxVal)
+                    end        
+                end 
+            end
+
+            terra kernels.DebugDumpDtD(pd : PlanData)
+
+                var idx : Index
+                if idx:initFromCUDAParams() then                         
+                    var CtC : unknownElement = pd.DtD(idx)
+                    printf("\nC'C: %d: %f %f %f\n", idx, CtC(0), CtC(1), CtC(2))
+                    var JtJ_ii : unknownElement = pd.DtD(idx) * pd.parameters.trust_region_radius
+                    printf("\nJ'J_ii: %d, %f %f %f\n", idx, JtJ_ii(0), JtJ_ii(1), JtJ_ii(2))
+                    var DtD : unknownElement = CtC * pd.preconditioner(idx)
+                    printf("\nD'D: %d: %f %f %f\n", idx, DtD(0), DtD(1), DtD(2))
+                    var M1 : unknownElement = pd.preconditioner(idx)
+                    printf("\nE^-1*100: %d: %f %f %f\n", idx, util.gpuMath.sqrt(M1(0))*100, util.gpuMath.sqrt(M1(1))*100, util.gpuMath.sqrt(M1(2))*100)
+                    printf("\nM^-1*10000: %d: %f %f %f\n", idx, M1(0)*10000, M1(1)*10000, M1(2)*10000)
+                end 
+            end
+
+            terra kernels.computeModelCost(pd : PlanData)            
+                var cost : opt_float = [opt_float](0.0f)
+                var idx : Index
+                if idx:initFromCUDAParams() and not fmap.exclude(idx,pd.parameters) then
+                    var params = pd.parameters              
+                    cost = cost + [opt_float](fmap.modelcost(idx, params, pd.delta))
+                end
+
+                cost = util.warpReduce(cost)
+                if (util.laneid() == 0) then
+                    util.atomicAdd(pd.scratchF, cost)
+                end
+            end
+
+        end -- :UsesLambda()
+	    return kernels
+	end
+	
+	function delegate.GraphFunctions(graphname,fmap,ES)
+	    --print("ES-graph",fmap.derivedfrom)
+	    local kernels = {}
+        terra kernels.PCGInit1_Graph(pd : PlanData)
+            var tIdx = 0
+            if util.getValidGraphElement(pd,[graphname],&tIdx) then
+                fmap.evalJTF(tIdx, pd.parameters, pd.r, pd.preconditioner)
+            end
+        end    
+        
+    	terra kernels.PCGStep1_Graph(pd : PlanData)
+            var d = 0.0f
+            var tIdx = 0 
+            if util.getValidGraphElement(pd,[graphname],&tIdx) then
+               d = d + fmap.applyJTJ(tIdx, pd.parameters, pd.p, pd.Ap_X, pd.DtD)
+            end 
+            d = util.warpReduce(d)
+            if (util.laneid() == 0) then
+                util.atomicAdd(pd.scanAlphaDenominator, d)
+            end
+        end
+
+        terra kernels.computeAdelta_Graph(pd : PlanData)
+            var tIdx = 0 
+            if util.getValidGraphElement(pd,[graphname],&tIdx) then
+                fmap.applyJTJ(tIdx, pd.parameters, pd.delta, pd.Adelta, pd.DtD)
+            end
+        end
+
+        terra kernels.computeCost_Graph(pd : PlanData)			
+            var cost : opt_float = [opt_float](0.0f)
+            var tIdx = 0
+            if util.getValidGraphElement(pd,[graphname],&tIdx) then
+                cost = cost + fmap.cost(tIdx, pd.parameters)
+            end 
+            cost = util.warpReduce(cost)
+            if (util.laneid() == 0) then
+                util.atomicAdd(pd.scratchF, cost)
+            end
+        end
+        if not fmap.dumpJ then
+            terra kernels.saveJToCRS_Graph(pd : PlanData)
+            end
+        else
+            terra kernels.saveJToCRS_Graph(pd : PlanData)
+                var tIdx = 0
+                var [parametersSym] = &pd.parameters
+                if util.getValidGraphElement(pd,[graphname],&tIdx) then
+                    [generateDumpJ(fmap.derivedfrom,fmap.dumpJ,tIdx,pd)]
+                end
+            end
+        end
+        if problemSpec:UsesLambda() then
+            terra kernels.PCGComputeDtD_Graph(pd : PlanData)
+                var tIdx = 0
+                if util.getValidGraphElement(pd,[graphname],&tIdx) then
+                    fmap.computeDtD(tIdx, pd.parameters, pd.DtD, pd.preconditioner)
+                end
+            end    
+
+            terra kernels.computeModelCost_Graph(pd : PlanData)          
+                var cost : opt_float = [opt_float](0.0f)
+                var tIdx = 0
+                if util.getValidGraphElement(pd,[graphname],&tIdx) then
+                    cost = cost + fmap.modelcost(tIdx, pd.parameters, pd.delta)
+                end 
+                cost = util.warpReduce(cost)
+                if (util.laneid() == 0) then
+                    util.atomicAdd(pd.scratchF, cost)
+                end
+            end
+        end
+
+	    return kernels
+	end
+	
+	local gpu = util.makeGPUFunctions(problemSpec, PlanData, delegate, {"PCGInit1",
+                                                                        "PCGInit1_Finish",
+                                                                        "PCGComputeDtD",
+                                                                        "PCGClampDiagonal",
+                                                                        "PCGStep1",
+                                                                        "PCGStep2",
+                                                                        "PCGStep2_1stHalf",
+                                                                        "PCGStep2_2ndHalf",
+                                                                        "PCGStep3",
+                                                                        "PCGLinearUpdate",
+                                                                        "revertUpdate",
+                                                                        "savePreviousUnknowns",
+                                                                        "computeCost",
+                                                                        "precompute",
+                                                                        "copyResidualsToB",
+                                                                        "computeAdelta",
+                                                                        "computeAdelta_Graph",
+                                                                        "recomputeResiduals",
+                                                                        "PCGInit1_Graph",
+                                                                        "PCGComputeDtD_Graph",
+                                                                        "PCGStep1_Graph",
+                                                                        "computeCost_Graph",
+                                                                        "computeModelCost",
+                                                                        "computeModelCost_Graph",
+                                                                        "saveJToCRS",
+                                                                        "DebugDumpDtD",
+                                                                        "saveJToCRS_Graph"
+                                                                        })
+
+    local terra computeCost(pd : &PlanData) : opt_float
+        C.cudaMemset(pd.scratchF, 0, sizeof(opt_float))
+        gpu.computeCost(pd)
+        gpu.computeCost_Graph(pd)
+        var f : opt_float
+        C.cudaMemcpy(&f, pd.scratchF, sizeof(opt_float), C.cudaMemcpyDeviceToHost)
+        return f
+    end
+
+    local terra computeModelCost(pd : &PlanData) : opt_float
+        C.cudaMemset(pd.scratchF, 0, sizeof(opt_float))
+        gpu.computeModelCost(pd)
+        gpu.computeModelCost_Graph(pd)
+        var f : opt_float
+        C.cudaMemcpy(&f, pd.scratchF, sizeof(opt_float), C.cudaMemcpyDeviceToHost)
+        return f
+    end
+
+    local initLambda,computeModelCostChange
+    
+    if problemSpec:UsesLambda() then
+        
+        terra computeModelCostChange(pd : &PlanData) : opt_float
+            var cost = computeCost(pd)
+            var model_cost = computeModelCost(pd)
+            logSolver(" cost=%f \n",cost)
+            logSolver(" model_cost=%f \n",model_cost)
+            var model_cost_change = cost - model_cost
+            --logSolver(" model_cost_change=%f \n",model_cost_change)
+            return model_cost_change
+        end
+
+        terra initLambda(pd : &PlanData)
+            pd.parameters.trust_region_radius = 1e4
+
+            --[[
+            C.cudaMemset(pd.maxDiagJTJ, 0, sizeof(opt_float))
+
+            -- lambda = tau * max{a_ii} where A = JTJ
+            var tau = 1e-6f
+            gpu.LMLambdaInit(pd);
+            var maxDiagJTJ : opt_float
+            C.cudaMemcpy(&maxDiagJTJ, pd.maxDiagJTJ, sizeof(opt_float), C.cudaMemcpyDeviceToHost)
+            pd.parameters.lambda = tau * maxDiagJTJ
+        --]]
+        end
+
+    end
+
+    local terra GetToHost(ptr : &opaque, N : int) : &int
+        var r = [&int](C.malloc(sizeof(int)*N))
+        C.cudaMemcpy(r,ptr,N*sizeof(int),C.cudaMemcpyDeviceToHost)
+        return r
+    end
+    local cusparseInner,cusparseOuter
+    if use_dump_j then
+        terra cusparseOuter(pd : &PlanData)
+            var [parametersSym] = &pd.parameters
+            --logSolver("saving J...\n")
+            gpu.saveJToCRS(pd)
+            if isGraph then
+                gpu.saveJToCRS_Graph(pd)
+            end
+            --logSolver("... done\n")
+            if pd.JTJ_csrRowPtrA == nil then
+                --allocate row
+                --C.printf("alloc JTJ\n")
+                var numrows = nUnknowns + 1
+                cd(C.cudaMalloc([&&opaque](&pd.JTJ_csrRowPtrA),sizeof(int)*numrows))
+                var endJTJalloc : util.TimerEvent
+                pd.timer:startEvent("J^TJ alloc",nil,&endJTJalloc)
+                cd(CUsp.cusparseXcsrgemmNnz(pd.handle, CUsp.CUSPARSE_OPERATION_TRANSPOSE, CUsp.CUSPARSE_OPERATION_NON_TRANSPOSE,
+                                      nUnknowns,nUnknowns,nResidualsExp,
+                                      pd.desc,nnzExp,pd.J_csrRowPtrA,pd.J_csrColIndA,
+                                      pd.desc,nnzExp,pd.J_csrRowPtrA,pd.J_csrColIndA,
+                                      pd.desc,pd.JTJ_csrRowPtrA, &pd.JTJ_nnz))
+                pd.timer:endEvent(nil,endJTJalloc)
+                
+                cd(C.cudaMalloc([&&opaque](&pd.JTJ_csrColIndA), sizeof(int)*pd.JTJ_nnz))
+                cd(C.cudaMalloc([&&opaque](&pd.JTJ_csrValA), sizeof(float)*pd.JTJ_nnz))
+                cd(C.cudaThreadSynchronize())
+            end
+            
+            var endJTJmm : util.TimerEvent
+            pd.timer:startEvent("JTJ multiply",nil,&endJTJmm)
+    
+            cd(CUsp.cusparseScsrgemm(pd.handle, CUsp.CUSPARSE_OPERATION_TRANSPOSE, CUsp.CUSPARSE_OPERATION_NON_TRANSPOSE,
+           nUnknowns,nUnknowns,nResidualsExp,
+           pd.desc,nnzExp,pd.J_csrValA,pd.J_csrRowPtrA,pd.J_csrColIndA,
+           pd.desc,nnzExp,pd.J_csrValA,pd.J_csrRowPtrA,pd.J_csrColIndA,
+           pd.desc, pd.JTJ_csrValA, pd.JTJ_csrRowPtrA,pd.JTJ_csrColIndA ))
+           pd.timer:endEvent(nil,endJTJmm)
+           
+            var endJtranspose : util.TimerEvent
+            pd.timer:startEvent("J_transpose",nil,&endJtranspose)
+            cd(CUsp.cusparseScsr2csc(pd.handle,nResidualsExp, nUnknowns,nnzExp,
+                                 pd.J_csrValA,pd.J_csrRowPtrA,pd.J_csrColIndA,
+                                 pd.JT_csrValA,pd.JT_csrColIndA,pd.JT_csrRowPtrA,
+                                 CUsp.CUSPARSE_ACTION_NUMERIC,CUsp.CUSPARSE_INDEX_BASE_ZERO))
+            pd.timer:endEvent(nil,endJtranspose)
+        end
+        terra cusparseInner(pd : &PlanData)
+            var [parametersSym] = &pd.parameters
+            
+            if false then
+                C.printf("begin debug dump\n")
+                var J_csrColIndA = GetToHost(pd.J_csrColIndA,nnzExp)
+                var J_csrRowPtrA = GetToHost(pd.J_csrRowPtrA,nResidualsExp + 1)
+                for i = 0,nResidualsExp do
+                    var b,e = J_csrRowPtrA[i],J_csrRowPtrA[i+1]
+                    if b >= e or b < 0 or b >= nnzExp or e < 0 or e > nnzExp then
+                        C.printf("ERROR: %d %d %d (total = %d)\n",i,b,e,nResidualsExp)
+                    end
+                    --C.printf("residual %d -> {%d,%d}\n",i,b,e)
+                    for j = b,e do
+                        if J_csrColIndA[j] < 0 or J_csrColIndA[j] >= nnzExp then
+                            C.printf("ERROR: j %d (total = %d)\n",j,J_csrColIndA[j])
+                        end
+                        if j ~= b and J_csrColIndA[j-1] >= J_csrColIndA[j] then
+                            C.printf("ERROR: sort j[%d] = %d, j[%d] = %d\n",j-1,J_csrColIndA[j-1],j,J_csrColIndA[j])
+                        end
+                        --C.printf("colindex: %d\n",J_csrColIndA[j])
+                    end
+                end
+                C.printf("end debug dump\n")
+            end
+            
+            var consts = array(0.f,1.f,2.f)
+            cd(C.cudaMemset(pd.Ap_X._contiguousallocation, -1, sizeof(float)*nUnknowns))
+            
+            if use_fused_jtj then
+                var endJTJp : util.TimerEvent
+                pd.timer:startEvent("J^TJp",nil,&endJTJp)
+                cd(CUsp.cusparseScsrmv(
+                            pd.handle, CUsp.CUSPARSE_OPERATION_NON_TRANSPOSE,
+                            nUnknowns, nUnknowns,pd.JTJ_nnz,
+                            &consts[2], pd.desc,
+                            pd.JTJ_csrValA, 
+                            pd.JTJ_csrRowPtrA, pd.JTJ_csrColIndA,
+                            [&float](pd.p._contiguousallocation),
+                            &consts[0], [&float](pd.Ap_X._contiguousallocation)
+                        ))
+                pd.timer:endEvent(nil,endJTJp)
+            else
+                var endJp : util.TimerEvent
+                pd.timer:startEvent("Jp",nil,&endJp)
+                cd(CUsp.cusparseScsrmv(
+                            pd.handle, CUsp.CUSPARSE_OPERATION_NON_TRANSPOSE,
+                            nResidualsExp, nUnknowns,nnzExp,
+                            &consts[1], pd.desc,
+                            pd.J_csrValA, 
+                            pd.J_csrRowPtrA, pd.J_csrColIndA,
+                            [&float](pd.p._contiguousallocation),
+                            &consts[0], pd.Jp
+                        ))
+                pd.timer:endEvent(nil,endJp)
+                var endJT : util.TimerEvent
+                pd.timer:startEvent("J^T",nil,&endJT)
+                cd(CUsp.cusparseScsrmv(
+                            pd.handle, CUsp.CUSPARSE_OPERATION_NON_TRANSPOSE,
+                            nUnknowns, nResidualsExp, nnzExp,
+                            &consts[2], pd.desc,
+                            pd.JT_csrValA, 
+                            pd.JT_csrRowPtrA, pd.JT_csrColIndA,
+                            pd.Jp,
+                            &consts[0],[&float](pd.Ap_X._contiguousallocation) 
+                        ))
+                pd.timer:endEvent(nil,endJT)
+            end
+        end
+    else
+        terra cusparseInner(pd : &PlanData) end
+        terra cusparseOuter(pd : &PlanData) end
+    end
+
+	local terra init(data_ : &opaque, params_ : &&opaque, solverparams : &&opaque)
+	   var pd = [&PlanData](data_)
+	   pd.timer:init()
+	   pd.timer:startEvent("overall",nil,&pd.endSolver)
+       [util.initParameters(`pd.parameters,problemSpec,params_,true)]
+       var [parametersSym] = &pd.parameters
+        escape if use_dump_j then emit quote
+            if pd.J_csrValA == nil then
+                cd(CUsp.cusparseCreateMatDescr( &pd.desc ))
+                cd(CUsp.cusparseSetMatType( pd.desc,CUsp.CUSPARSE_MATRIX_TYPE_GENERAL ))
+                cd(CUsp.cusparseSetMatIndexBase( pd.desc,CUsp.CUSPARSE_INDEX_BASE_ZERO ))
+                cd(CUsp.cusparseCreate( &pd.handle ))
+                
+                logSolver("nnz = %s\n",[tostring(nnzExp)])
+                logSolver("nResiduals = %s\n",[tostring(nResidualsExp)])
+                logSolver("nnz = %d, nResiduals = %d\n",int(nnzExp),int(nResidualsExp))
+                
+                -- J alloc
+                C.cudaMalloc([&&opaque](&(pd.J_csrValA)), sizeof(opt_float)*nnzExp)
+                C.cudaMalloc([&&opaque](&(pd.J_csrColIndA)), sizeof(int)*nnzExp)
+                C.cudaMemset(pd.J_csrColIndA,-1,sizeof(int)*nnzExp)
+                C.cudaMalloc([&&opaque](&(pd.J_csrRowPtrA)), sizeof(int)*(nResidualsExp+1))
+                
+                -- J^T alloc
+                C.cudaMalloc([&&opaque](&pd.JT_csrValA), nnzExp*sizeof(float))
+                C.cudaMalloc([&&opaque](&pd.JT_csrColIndA), nnzExp*sizeof(int))
+                C.cudaMalloc([&&opaque](&pd.JT_csrRowPtrA), (nUnknowns + 1) *sizeof(int))
+                
+                -- Jp alloc
+                cd(C.cudaMalloc([&&opaque](&pd.Jp), nResidualsExp*sizeof(float)))
+                
+                -- write J_csrRowPtrA end
+                var nnz = nnzExp
+                C.printf("setting rowptr[%d] = %d\n",nResidualsExp,nnz)
+                C.cudaMemcpy(&pd.J_csrRowPtrA[nResidualsExp],&nnz,sizeof(int),C.cudaMemcpyHostToDevice)
+            end
+        end end end
+	   pd.nIter = 0
+	   pd.nIterations = @[&int](solverparams[0])
+	   pd.lIterations = @[&int](solverparams[1])
+       escape 
+            if problemSpec:UsesLambda() then
+              emit quote 
+                initLambda(pd)
+                pd.parameters.radius_decrease_factor = 2.0
+                pd.parameters.min_lm_diagonal = 1e-6;
+                pd.parameters.max_lm_diagonal = 1e32;
+              end
+	        end 
+       end
+	   gpu.precompute(pd)
+	   pd.prevCost = computeCost(pd)
+	end
+
+	
+	local terra step(data_ : &opaque, params_ : &&opaque, solverparams : &&opaque)
+
+
+        --TODO: make parameters
+        var residual_reset_period = 10
+        var min_relative_decrease = 1e-3f
+        var min_trust_region_radius = 1e-32;
+        var max_trust_region_radius = 1e16;
+
+		var pd = [&PlanData](data_)
+		[util.initParameters(`pd.parameters,problemSpec, params_,false)]
+		if pd.nIter < pd.nIterations then
+			C.cudaMemset(pd.scanAlphaNumerator, 0, sizeof(opt_float))	--scan in PCGInit1 requires reset
+			C.cudaMemset(pd.scanAlphaDenominator, 0, sizeof(opt_float))	--scan in PCGInit1 requires reset
+			C.cudaMemset(pd.scanBetaNumerator, 0, sizeof(opt_float))	--scan in PCGInit1 requires reset
+			C.cudaMemset(pd.scanBetaDenominator, 0, sizeof(opt_float))	--scan in PCGInit1 requires reset
+
+			gpu.PCGInit1(pd)
+			if isGraph then
+				gpu.PCGInit1_Graph(pd)	
+				gpu.PCGInit1_Finish(pd)	
+			end
+            escape 
+                if problemSpec:UsesLambda() then
+                    emit quote
+                        --logSolver(" trust_region_radius=%f ",pd.parameters.trust_region_radius)
+                        gpu.PCGComputeDtD(pd)
+                        gpu.PCGComputeDtD_Graph(pd)
+                        gpu.PCGClampDiagonal(pd)
+                        --gpu.DebugDumpDtD(pd)
+                        gpu.copyResidualsToB(pd)
+                        --gpu.recomputeResiduals(pd)
+                    end
+                end
+            end
+            cusparseOuter(pd)
+            for lIter = 0, pd.lIterations do				
+--[[
+                var v : double[3]
+
+                C.cudaMemcpy(&v, pd.r.funcParams.data, sizeof(double)*3, C.cudaMemcpyDeviceToHost)
+                logSolver("\nlinIter: %d\n\t r %f %f %f\n", lIter, v[0], v[1], v[2])
+
+                C.cudaMemcpy(&v, pd.z.funcParams.data, sizeof(double)*3, C.cudaMemcpyDeviceToHost)
+                logSolver("\t z %f %f %f\n", v[0], v[1], v[2])
+
+                C.cudaMemcpy(&v, pd.p.funcParams.data, sizeof(double)*3, C.cudaMemcpyDeviceToHost)
+                logSolver("\t p %f %f %f\n", v[0], v[1], v[2])
+
+                C.cudaMemcpy(&v, pd.Ap_X.funcParams.data, sizeof(double)*3, C.cudaMemcpyDeviceToHost)
+                logSolver("\t Ap_X %f %f %f\n", v[0], v[1], v[2])
+
+
+                C.cudaMemcpy(&v, pd.delta.funcParams.data, sizeof(double)*3, C.cudaMemcpyDeviceToHost)
+                logSolver("\tdelta %f %f %f\n", v[0], v[1], v[2])
+
+                C.cudaMemcpy(&v, pd.scanAlphaNumerator, sizeof(double), C.cudaMemcpyDeviceToHost)
+                logSolver("\tscanAlphaNumerator %f\n", v[0])
+                C.cudaMemcpy(&v, pd.scanAlphaDenominator, sizeof(double), C.cudaMemcpyDeviceToHost)
+                logSolver("\tscanAlphaDenominator %f\n", v[0])
+
+                var numerator : double
+                C.cudaMemcpy(&numerator, pd.scanAlphaNumerator, sizeof(double), C.cudaMemcpyDeviceToHost)
+                logSolver("\talpha %f\n", numerator/v[0])
+
+
+                C.cudaMemcpy(&v, pd.scanBetaNumerator, sizeof(double), C.cudaMemcpyDeviceToHost)
+                logSolver("\tscanBetaNumerator %f\n", v[0])
+--]]
+
+
+                C.cudaMemset(pd.scanAlphaDenominator, 0, sizeof(opt_float))
+
+				gpu.PCGStep1(pd)
+
+				if isGraph then
+					gpu.PCGStep1_Graph(pd)	
+				end
+				
+				-- only does anything if use_dump_j is true
+				cusparseInner(pd)
+				
+				C.cudaMemset(pd.scanBetaNumerator, 0, sizeof(opt_float))
+				
+				if [problemSpec:UsesLambda()] and ((lIter + 1) % residual_reset_period) == 0 then
+                    gpu.PCGStep2_1stHalf(pd)
+                    gpu.computeAdelta(pd)
+                    -- TODO: merge these?
+                    gpu.computeAdelta_Graph(pd)
+                    --TODO: Should we redo then end of step 2 (thats where the residual is changed regularly)
+                    gpu.recomputeResiduals(pd)
+                    gpu.PCGStep2_2ndHalf(pd)
+                else
+                    gpu.PCGStep2(pd)
+                end
+                gpu.PCGStep3(pd)
+
+
+				-- save new rDotz for next iteration
+				C.cudaMemcpy(pd.scanAlphaNumerator, pd.scanBetaNumerator, sizeof(opt_float), C.cudaMemcpyDeviceToDevice)	
+				
+			end
+			
+
+            var model_cost_change : opt_float
+            escape 
+                if problemSpec:UsesLambda() then
+                    emit quote
+                        model_cost_change = computeModelCostChange(pd)
+                        gpu.savePreviousUnknowns(pd)
+                    end
+                end
+            end
+
+			gpu.PCGLinearUpdate(pd)    
+			gpu.precompute(pd)
+			var newCost = computeCost(pd)
+			
+			logSolver("\t%d: prev=%f new=%f ", pd.nIter, pd.prevCost,newCost)
+			
+            -- TODO: Remove
+            if newCost > 1000000 then
+                logSolver("Shitty cost!")
+
+                
+                var v : double[3]
+
+                C.cudaMemcpy(&v, pd.r.funcParams.data, sizeof(double)*3, C.cudaMemcpyDeviceToHost)
+                logSolver("\t r %f %f %f\n", v[0], v[1], v[2])
+
+                C.cudaMemcpy(&v, pd.z.funcParams.data, sizeof(double)*3, C.cudaMemcpyDeviceToHost)
+                logSolver("\t z %f %f %f\n", v[0], v[1], v[2])
+
+                C.cudaMemcpy(&v, pd.p.funcParams.data, sizeof(double)*3, C.cudaMemcpyDeviceToHost)
+                logSolver("\t p %f %f %f\n", v[0], v[1], v[2])
+
+                C.cudaMemcpy(&v, pd.Ap_X.funcParams.data, sizeof(double)*3, C.cudaMemcpyDeviceToHost)
+                logSolver("\t Ap_X %f %f %f\n", v[0], v[1], v[2])
+
+                C.cudaMemcpy(&v, pd.preconditioner.funcParams.data, sizeof(double)*3, C.cudaMemcpyDeviceToHost)
+                logSolver("\t preconditioner %f %f %f\n", v[0], v[1], v[2])
+
+                C.cudaMemcpy(&v, pd.delta.funcParams.data, sizeof(double)*3, C.cudaMemcpyDeviceToHost)
+                logSolver("\tdelta %f %f %f\n", v[0], v[1], v[2])
+
+                C.cudaMemcpy(&v, pd.parameters.X.funcParams.data, sizeof(double)*3, C.cudaMemcpyDeviceToHost)
+                logSolver("\tunknown %f %f %f\n", v[0], v[1], v[2])
+                
+
+                C.cudaMemcpy(&v, pd.scanAlphaNumerator, sizeof(double), C.cudaMemcpyDeviceToHost)
+                logSolver("\tscanAlphaNumerator %f\n", v[0])
+                C.cudaMemcpy(&v, pd.scanAlphaDenominator, sizeof(double), C.cudaMemcpyDeviceToHost)
+                logSolver("\tscanAlphaDenominator %f\n", v[0])
+
+                var numerator : double
+                C.cudaMemcpy(&numerator, pd.scanAlphaNumerator, sizeof(double), C.cudaMemcpyDeviceToHost)
+                logSolver("\talpha %f\n", numerator/v[0])
+
+
+                C.cudaMemcpy(&v, pd.scanBetaNumerator, sizeof(double), C.cudaMemcpyDeviceToHost)
+                logSolver("\tscanBetaNumerator %f\n", v[0])
+                --]]
+                return 0
+            end
+
+			escape 
+                if problemSpec:UsesLambda() then
+                    emit quote
+                        logSolver(" trust_region_radius=%f ",pd.parameters.trust_region_radius)
+
+                        var cost_change = pd.prevCost - newCost
+                        
+                        
+                        -- See TrustRegionStepEvaluator::StepAccepted() for a more complicated version of this
+                        var relative_decrease = cost_change / model_cost_change
+
+                        logSolver(" cost_change=%f ", cost_change)
+                        logSolver(" model_cost_change=%f ", model_cost_change)
+                        logSolver(" relative_decrease=%f ", relative_decrease)
+
+                        if cost_change >= 0 and relative_decrease > min_relative_decrease then	--in this case we revert
+                            --[[
+                                radius_ = radius_ / std::max(1.0 / 3.0,
+                                                           1.0 - pow(2.0 * step_quality - 1.0, 3));
+                                radius_ = std::min(max_radius_, radius_);
+                                decrease_factor_ = 2.0;
+                            --]]
+                            var step_quality = relative_decrease
+                            var min_factor = 1.0/3.0
+                            var tmp_factor = 1.0 - util.cpuMath.pow(2.0 * step_quality - 1.0, 3.0)
+                            pd.parameters.trust_region_radius = pd.parameters.trust_region_radius / util.cpuMath.fmax(min_factor, tmp_factor)
+                            pd.parameters.trust_region_radius = util.cpuMath.fmin(pd.parameters.trust_region_radius, max_trust_region_radius)
+                            pd.parameters.radius_decrease_factor = 2.0
+
+                            logSolver("\n")
+                            pd.prevCost = newCost
+                        else 
+                            gpu.revertUpdate(pd)
+
+                            pd.parameters.trust_region_radius = pd.parameters.trust_region_radius / pd.parameters.radius_decrease_factor
+                            pd.parameters.radius_decrease_factor = 2.0f * pd.parameters.radius_decrease_factor
+                            if pd.parameters.trust_region_radius <= min_trust_region_radius then
+                                logSolver("\nTrust_region_radius is less than the min, exiting\n")
+                                logSolver("final cost=%f\n", pd.prevCost)
+                                pd.timer:endEvent(nil,pd.endSolver)
+                                pd.timer:evaluate()
+                                pd.timer:cleanup()
+                                return 0
+                            end
+                            logSolver("REVERT\n")
+                            gpu.precompute(pd)
+                        end
+                    end
+                else
+                    emit quote
+                        logSolver("\n")
+                        pd.prevCost = newCost 
+                    end
+                end 
+            end
+
+            --[[ 
+            To match CERES we would check for termination:
+            iteration_summary_.gradient_max_norm <= options_.gradient_tolerance
+            iteration_summary_.trust_region_radius <= options_.min_trust_region_radius
+            ]]
+
+			pd.nIter = pd.nIter + 1
+			return 1
+		else
+			logSolver("final cost=%f\n", pd.prevCost)
+		    pd.timer:endEvent(nil,pd.endSolver)
+		    pd.timer:evaluate()
+		    pd.timer:cleanup()
+		    return 0
+		end
+	end
+
+    local terra cost(data_ : &opaque) : float
+        var pd = [&PlanData](data_)
+        return [float](pd.prevCost)
+    end
+
+	local terra makePlan() : &opt.Plan
+		var pd = PlanData.alloc()
+		pd.plan.data = pd
+		pd.plan.init,pd.plan.step,pd.plan.cost = init,step,cost
+
+		pd.delta:initGPU()
+		pd.r:initGPU()
+        pd.b:initGPU()
+        pd.Adelta:initGPU()
+		pd.z:initGPU()
+		pd.p:initGPU()
+		pd.Ap_X:initGPU()
+        pd.DtD:initGPU()
+		pd.preconditioner:initGPU()
+		pd.g:initGPU()
+        pd.prevX:initGPU()
+		
+		[util.initPrecomputedImages(`pd.parameters,problemSpec)]	
+		C.cudaMalloc([&&opaque](&(pd.scanAlphaNumerator)), sizeof(opt_float))
+		C.cudaMalloc([&&opaque](&(pd.scanBetaNumerator)), sizeof(opt_float))
+		C.cudaMalloc([&&opaque](&(pd.scanAlphaDenominator)), sizeof(opt_float))
+		C.cudaMalloc([&&opaque](&(pd.scanBetaDenominator)), sizeof(opt_float))
+		C.cudaMalloc([&&opaque](&(pd.modelCostChange)), sizeof(opt_float))
+		
+		C.cudaMalloc([&&opaque](&(pd.scratchF)), sizeof(opt_float))
+		pd.J_csrValA = nil
+		pd.JTJ_csrRowPtrA = nil
+		return &pd.plan
+	end
+	return makePlan
+end