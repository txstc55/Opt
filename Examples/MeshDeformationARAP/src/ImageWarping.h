--- conflicted
+++ resolved
@@ -14,11 +14,7 @@
 #include "../../shared/SolverIteration.h"
 #include "../../shared/Precision.h"
 #include "../../shared/CombinedSolverParameters.h"
-#include <cuda_profiler_api.h>
-<<<<<<< HEAD
-
-=======
->>>>>>> ff2685f8
+include <cuda_profiler_api.h>
 // From the future (C++14)
 template<typename T, typename... Args>
 std::unique_ptr<T> make_unique(Args&&... args) {
@@ -34,18 +30,10 @@
 			m_result = *mesh;
 			m_initial = m_result;
 
-<<<<<<< HEAD
-            m_params.numIter = 32;
-			//m_params.useCUDA = true;
-			m_params.nonLinearIter = 6;
-			m_params.linearIter = 750;
-=======
-            m_params.numIter = 96;
+			m_params.numIter = 96;
 			//m_params.useCUDA = true;
 			m_params.nonLinearIter = 20;
 			m_params.linearIter = 1000;
->>>>>>> ff2685f8
-
 
             m_params.useOpt = true;
             //m_params.earlyOut = true;
