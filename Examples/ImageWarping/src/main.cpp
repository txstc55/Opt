﻿#include "main.h"
#include "ImageWarping.h"

static void loadConstraints(std::vector<std::vector<int> >& constraints, std::string filename) {
  std::ifstream in(filename, std::fstream::in);

	if(!in.good())
	{
		std::cout << "Could not open marker file " << filename << std::endl;
		assert(false);
	}

	unsigned int nMarkers;
	in >> nMarkers;
	constraints.resize(nMarkers);
	for(unsigned int m = 0; m<nMarkers; m++)
	{
		int temp;
		for (int i = 0; i < 4; ++i) {
			in >> temp;
			constraints[m].push_back(temp);
		}

	}

	in.close();
}


int main(int argc, const char * argv[]) {

	//// DOG
	//const std::string inputImage = "smoothingExampleD.png";
	//const std::string inputImageMask = "smoothingExampleDMask.png";
	//std::vector<std::vector<int>> constraints; constraints.resize(4);
	//constraints[0].push_back(95);  constraints[0].push_back(118); constraints[0].push_back(80);  constraints[0].push_back(118);
	//constraints[1].push_back(120); constraints[1].push_back(118); constraints[1].push_back(130); constraints[1].push_back(118);
	//constraints[2].push_back(163); constraints[2].push_back(111); constraints[2].push_back(153); constraints[2].push_back(111);
	//constraints[3].push_back(183); constraints[3].push_back(111); constraints[3].push_back(193); constraints[3].push_back(111);


	// PILLAR
<<<<<<< HEAD
    
	/*const std::string inputImage = "bend2.png";
=======
    /*
	const std::string inputImage = "bend2.png";
>>>>>>> e6c3a4da
	const std::string inputImageMask = "bendMask.png";
	std::vector<std::vector<int>> constraints; constraints.resize(3);
	constraints[0].push_back(48); constraints[0].push_back(61); constraints[0].push_back(144); constraints[0].push_back(69);
	constraints[1].push_back(64); constraints[1].push_back(61); constraints[1].push_back(154); constraints[1].push_back(82);
<<<<<<< HEAD
	constraints[2].push_back(80); constraints[2].push_back(61); constraints[2].push_back(165); constraints[2].push_back(92);*/
	


	// CAT
    
=======
	constraints[2].push_back(80); constraints[2].push_back(61); constraints[2].push_back(165); constraints[2].push_back(92);
	*/


	// CAT
>>>>>>> e6c3a4da
	const std::string inputImage = "cartooncat.png";
	const std::string inputImageMask = "catmask.png";
	std::vector<std::vector<int>> constraints;
	loadConstraints(constraints, "cat.constraints");
    
<<<<<<< HEAD
	
=======
>>>>>>> e6c3a4da

	ColorImageR8G8B8A8 image = LodePNG::load(inputImage);
	ColorImageR32 imageR32(image.getWidth(), image.getHeight());
	//printf("width %d, height %d\n", image.getWidth(), image.getHeight());
	for (unsigned int y = 0; y < image.getHeight(); y++) {
		for (unsigned int x = 0; x < image.getWidth(); x++) {
			//printf("x %d, y %d\n", x, y);

			imageR32(x,y) = image(x,y).x;
		}
	}

	const ColorImageR8G8B8A8 imageMask = LodePNG::load(inputImageMask);
	ColorImageR32 imageR32Mask(imageMask.getWidth(), imageMask.getHeight());
	for (unsigned int y = 0; y < imageMask.getHeight(); y++) {
		for (unsigned int x = 0; x < imageMask.getWidth(); x++) {
			imageR32Mask(x, y) = imageMask(x, y).x;
		}
	}
	
	
	for (unsigned int y = 0; y < image.getHeight(); y++)
	{
		for (unsigned int x = 0; x < image.getWidth(); x++)
		{
			if (y == 0 || x == 0 || y == (image.getHeight() - 1) || x == (image.getWidth() - 1))
			{
				std::vector<int> v; v.push_back(x); v.push_back(y); v.push_back(x); v.push_back(y);
				constraints.push_back(v);
			}
		}
	}

	ImageWarping warping(imageR32, imageR32Mask, constraints);

	ColorImageR32* res = warping.solve();
	ColorImageR8G8B8A8 out(res->getWidth(), res->getHeight());
	for (unsigned int y = 0; y < res->getHeight(); y++) {
		for (unsigned int x = 0; x < res->getWidth(); x++) {
			unsigned char p = math::round(math::clamp((*res)(x, y), 0.0f, 255.0f));
			out(x, y) = vec4uc(p, p, p, 255);
	
			for (unsigned int k = 0; k < constraints.size(); k++)
			{
				if (constraints[k][2] == x && constraints[k][3] == y) 
				{
                    if (imageR32Mask(constraints[k][0], constraints[k][1]) == 0)
					{
						out(x, y) = vec4uc(255, 0, 0, 255);
					}
				}
		
				if (constraints[k][0] == x && constraints[k][1] == y)
				{
					if (imageR32Mask(x, y) == 0)
					{
						image(x, y) = vec4uc(255, 0, 0, 255);
					}
				}
			}
		}
	}
	LodePNG::save(out, "output.png");
	LodePNG::save(image, "inputMark.png");

    #ifdef _WIN32
 	    getchar();
    #else
        exit(0);
    #endif

	return 0;
}
<|MERGE_RESOLUTION|>--- conflicted
+++ resolved
@@ -1,149 +1,131 @@
-﻿#include "main.h"
-#include "ImageWarping.h"
-
-static void loadConstraints(std::vector<std::vector<int> >& constraints, std::string filename) {
-  std::ifstream in(filename, std::fstream::in);
-
-	if(!in.good())
-	{
-		std::cout << "Could not open marker file " << filename << std::endl;
-		assert(false);
-	}
-
-	unsigned int nMarkers;
-	in >> nMarkers;
-	constraints.resize(nMarkers);
-	for(unsigned int m = 0; m<nMarkers; m++)
-	{
-		int temp;
-		for (int i = 0; i < 4; ++i) {
-			in >> temp;
-			constraints[m].push_back(temp);
-		}
-
-	}
-
-	in.close();
-}
-
-
-int main(int argc, const char * argv[]) {
-
-	//// DOG
-	//const std::string inputImage = "smoothingExampleD.png";
-	//const std::string inputImageMask = "smoothingExampleDMask.png";
-	//std::vector<std::vector<int>> constraints; constraints.resize(4);
-	//constraints[0].push_back(95);  constraints[0].push_back(118); constraints[0].push_back(80);  constraints[0].push_back(118);
-	//constraints[1].push_back(120); constraints[1].push_back(118); constraints[1].push_back(130); constraints[1].push_back(118);
-	//constraints[2].push_back(163); constraints[2].push_back(111); constraints[2].push_back(153); constraints[2].push_back(111);
-	//constraints[3].push_back(183); constraints[3].push_back(111); constraints[3].push_back(193); constraints[3].push_back(111);
-
-
-	// PILLAR
-<<<<<<< HEAD
-    
-	/*const std::string inputImage = "bend2.png";
-=======
-    /*
-	const std::string inputImage = "bend2.png";
->>>>>>> e6c3a4da
-	const std::string inputImageMask = "bendMask.png";
-	std::vector<std::vector<int>> constraints; constraints.resize(3);
-	constraints[0].push_back(48); constraints[0].push_back(61); constraints[0].push_back(144); constraints[0].push_back(69);
-	constraints[1].push_back(64); constraints[1].push_back(61); constraints[1].push_back(154); constraints[1].push_back(82);
-<<<<<<< HEAD
-	constraints[2].push_back(80); constraints[2].push_back(61); constraints[2].push_back(165); constraints[2].push_back(92);*/
-	
-
-
-	// CAT
-    
-=======
-	constraints[2].push_back(80); constraints[2].push_back(61); constraints[2].push_back(165); constraints[2].push_back(92);
-	*/
-
-
-	// CAT
->>>>>>> e6c3a4da
-	const std::string inputImage = "cartooncat.png";
-	const std::string inputImageMask = "catmask.png";
-	std::vector<std::vector<int>> constraints;
-	loadConstraints(constraints, "cat.constraints");
-    
-<<<<<<< HEAD
-	
-=======
->>>>>>> e6c3a4da
-
-	ColorImageR8G8B8A8 image = LodePNG::load(inputImage);
-	ColorImageR32 imageR32(image.getWidth(), image.getHeight());
-	//printf("width %d, height %d\n", image.getWidth(), image.getHeight());
-	for (unsigned int y = 0; y < image.getHeight(); y++) {
-		for (unsigned int x = 0; x < image.getWidth(); x++) {
-			//printf("x %d, y %d\n", x, y);
-
-			imageR32(x,y) = image(x,y).x;
-		}
-	}
-
-	const ColorImageR8G8B8A8 imageMask = LodePNG::load(inputImageMask);
-	ColorImageR32 imageR32Mask(imageMask.getWidth(), imageMask.getHeight());
-	for (unsigned int y = 0; y < imageMask.getHeight(); y++) {
-		for (unsigned int x = 0; x < imageMask.getWidth(); x++) {
-			imageR32Mask(x, y) = imageMask(x, y).x;
-		}
-	}
-	
-	
-	for (unsigned int y = 0; y < image.getHeight(); y++)
-	{
-		for (unsigned int x = 0; x < image.getWidth(); x++)
-		{
-			if (y == 0 || x == 0 || y == (image.getHeight() - 1) || x == (image.getWidth() - 1))
-			{
-				std::vector<int> v; v.push_back(x); v.push_back(y); v.push_back(x); v.push_back(y);
-				constraints.push_back(v);
-			}
-		}
-	}
-
-	ImageWarping warping(imageR32, imageR32Mask, constraints);
-
-	ColorImageR32* res = warping.solve();
-	ColorImageR8G8B8A8 out(res->getWidth(), res->getHeight());
-	for (unsigned int y = 0; y < res->getHeight(); y++) {
-		for (unsigned int x = 0; x < res->getWidth(); x++) {
-			unsigned char p = math::round(math::clamp((*res)(x, y), 0.0f, 255.0f));
-			out(x, y) = vec4uc(p, p, p, 255);
-	
-			for (unsigned int k = 0; k < constraints.size(); k++)
-			{
-				if (constraints[k][2] == x && constraints[k][3] == y) 
-				{
-                    if (imageR32Mask(constraints[k][0], constraints[k][1]) == 0)
-					{
-						out(x, y) = vec4uc(255, 0, 0, 255);
-					}
-				}
-		
-				if (constraints[k][0] == x && constraints[k][1] == y)
-				{
-					if (imageR32Mask(x, y) == 0)
-					{
-						image(x, y) = vec4uc(255, 0, 0, 255);
-					}
-				}
-			}
-		}
-	}
-	LodePNG::save(out, "output.png");
-	LodePNG::save(image, "inputMark.png");
-
-    #ifdef _WIN32
- 	    getchar();
-    #else
-        exit(0);
-    #endif
-
-	return 0;
-}
+﻿#include "main.h"
+#include "ImageWarping.h"
+
+static void loadConstraints(std::vector<std::vector<int> >& constraints, std::string filename) {
+  std::ifstream in(filename, std::fstream::in);
+
+	if(!in.good())
+	{
+		std::cout << "Could not open marker file " << filename << std::endl;
+		assert(false);
+	}
+
+	unsigned int nMarkers;
+	in >> nMarkers;
+	constraints.resize(nMarkers);
+	for(unsigned int m = 0; m<nMarkers; m++)
+	{
+		int temp;
+		for (int i = 0; i < 4; ++i) {
+			in >> temp;
+			constraints[m].push_back(temp);
+		}
+
+	}
+
+	in.close();
+}
+
+
+int main(int argc, const char * argv[]) {
+
+	//// DOG
+	//const std::string inputImage = "smoothingExampleD.png";
+	//const std::string inputImageMask = "smoothingExampleDMask.png";
+	//std::vector<std::vector<int>> constraints; constraints.resize(4);
+	//constraints[0].push_back(95);  constraints[0].push_back(118); constraints[0].push_back(80);  constraints[0].push_back(118);
+	//constraints[1].push_back(120); constraints[1].push_back(118); constraints[1].push_back(130); constraints[1].push_back(118);
+	//constraints[2].push_back(163); constraints[2].push_back(111); constraints[2].push_back(153); constraints[2].push_back(111);
+	//constraints[3].push_back(183); constraints[3].push_back(111); constraints[3].push_back(193); constraints[3].push_back(111);
+
+
+	// PILLAR
+    /*
+	const std::string inputImage = "bend2.png";
+	const std::string inputImageMask = "bendMask.png";
+	std::vector<std::vector<int>> constraints; constraints.resize(3);
+	constraints[0].push_back(48); constraints[0].push_back(61); constraints[0].push_back(144); constraints[0].push_back(69);
+	constraints[1].push_back(64); constraints[1].push_back(61); constraints[1].push_back(154); constraints[1].push_back(82);
+	constraints[2].push_back(80); constraints[2].push_back(61); constraints[2].push_back(165); constraints[2].push_back(92);
+	*/
+
+
+	// CAT
+	const std::string inputImage = "cartooncat.png";
+	const std::string inputImageMask = "catmask.png";
+	std::vector<std::vector<int>> constraints;
+	loadConstraints(constraints, "cat.constraints");
+    
+
+	ColorImageR8G8B8A8 image = LodePNG::load(inputImage);
+	ColorImageR32 imageR32(image.getWidth(), image.getHeight());
+	//printf("width %d, height %d\n", image.getWidth(), image.getHeight());
+	for (unsigned int y = 0; y < image.getHeight(); y++) {
+		for (unsigned int x = 0; x < image.getWidth(); x++) {
+			//printf("x %d, y %d\n", x, y);
+
+			imageR32(x,y) = image(x,y).x;
+		}
+	}
+
+	const ColorImageR8G8B8A8 imageMask = LodePNG::load(inputImageMask);
+	ColorImageR32 imageR32Mask(imageMask.getWidth(), imageMask.getHeight());
+	for (unsigned int y = 0; y < imageMask.getHeight(); y++) {
+		for (unsigned int x = 0; x < imageMask.getWidth(); x++) {
+			imageR32Mask(x, y) = imageMask(x, y).x;
+		}
+	}
+	
+	
+	for (unsigned int y = 0; y < image.getHeight(); y++)
+	{
+		for (unsigned int x = 0; x < image.getWidth(); x++)
+		{
+			if (y == 0 || x == 0 || y == (image.getHeight() - 1) || x == (image.getWidth() - 1))
+			{
+				std::vector<int> v; v.push_back(x); v.push_back(y); v.push_back(x); v.push_back(y);
+				constraints.push_back(v);
+			}
+		}
+	}
+
+	ImageWarping warping(imageR32, imageR32Mask, constraints);
+
+	ColorImageR32* res = warping.solve();
+	ColorImageR8G8B8A8 out(res->getWidth(), res->getHeight());
+	for (unsigned int y = 0; y < res->getHeight(); y++) {
+		for (unsigned int x = 0; x < res->getWidth(); x++) {
+			unsigned char p = math::round(math::clamp((*res)(x, y), 0.0f, 255.0f));
+			out(x, y) = vec4uc(p, p, p, 255);
+	
+			for (unsigned int k = 0; k < constraints.size(); k++)
+			{
+				if (constraints[k][2] == x && constraints[k][3] == y) 
+				{
+                    if (imageR32Mask(constraints[k][0], constraints[k][1]) == 0)
+					{
+						out(x, y) = vec4uc(255, 0, 0, 255);
+					}
+				}
+		
+				if (constraints[k][0] == x && constraints[k][1] == y)
+				{
+					if (imageR32Mask(x, y) == 0)
+					{
+						image(x, y) = vec4uc(255, 0, 0, 255);
+					}
+				}
+			}
+		}
+	}
+	LodePNG::save(out, "output.png");
+	LodePNG::save(image, "inputMark.png");
+
+    #ifdef _WIN32
+ 	    getchar();
+    #else
+        exit(0);
+    #endif
+
+	return 0;
+}