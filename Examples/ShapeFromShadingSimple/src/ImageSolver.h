#pragma once

#include "mLibInclude.h"

#include <cuda_runtime.h>
#include <cudaUtil.h>

#include "CUDAImageSolver.h"

#include "OptImageSolver.h"
#include "CeresImageSolver.h"
#include "SFSSolverInput.h"

class ImageSolver {
private:

    std::shared_ptr<SimpleBuffer>   m_result;
    SFSSolverInput                  m_solverInputGPU;
    SFSSolverInput                  m_solverInputCPU;

    CUDAImageSolver*  m_cudaSolver;
    OptImageSolver*	  m_terraSolver;
    OptImageSolver*	  m_optSolver;
    CeresImageSolver* m_ceresSolver;

public:
    ImageSolver(const SFSSolverInput& inputGPU, const SFSSolverInput& inputCPU)
	{
        m_solverInputGPU = inputGPU;
        m_solverInputCPU = inputCPU;

		resetGPUMemory();

        m_cudaSolver = new CUDAImageSolver(m_result->width(), m_result->height());
        m_terraSolver = new OptImageSolver(m_result->width(), m_result->height(), "shapeFromShading.t", "gaussNewtonGPU");
        m_optSolver = new OptImageSolver(m_result->width(), m_result->height(), "shapeFromShadingAD.t", "gaussNewtonGPU");
        m_ceresSolver = new CeresImageSolver(m_result->width(), m_result->height());
	}

	void resetGPUMemory()
	{
        m_result = std::shared_ptr<SimpleBuffer>(new SimpleBuffer(*m_solverInputGPU.initialUnknown.get(), true));
	}

	~ImageSolver()
	{
        SAFE_DELETE(m_cudaSolver);
        SAFE_DELETE(m_terraSolver);
        SAFE_DELETE(m_optSolver);
	}

    std::shared_ptr<SimpleBuffer> solve()
    {
<<<<<<< HEAD
        const bool useCUDA = false;
        const bool useTerra = false;
        const bool useOpt = false;
        const bool useCeres = true;
=======
        const bool useCUDA = true;
        const bool useTerra = true;
        const bool useOpt = true;
        const bool useCeres = false;
>>>>>>> 4bcc3297

        if (useCUDA)
        {
            std::cout << "CUDA" << std::endl;
            resetGPUMemory();
            m_cudaSolver->solve(m_result, m_solverInputGPU);
        }

        if (useTerra)
        {
            m_solverInputGPU.parameters.solveCount = 0;
            std::cout << "\n\nTERRA" << std::endl;
            resetGPUMemory();
            m_terraSolver->solve(m_result, m_solverInputGPU);
        }

        if (useOpt)
        {
            m_solverInputGPU.parameters.solveCount = 1;
            std::cout << "\n\nOPT" << std::endl;
            resetGPUMemory();
            m_optSolver->solve(m_result, m_solverInputGPU);
        }

#ifdef USE_CERES
        if (useCeres)
        {
            std::cout << "\n\nCERES" << std::endl;
            m_result = std::shared_ptr<SimpleBuffer>(new SimpleBuffer(*m_solverInputCPU.initialUnknown.get(), false));
            m_ceresSolver->solve(m_result, m_solverInputCPU);
        }
#endif

        return m_result;
    }

};<|MERGE_RESOLUTION|>--- conflicted
+++ resolved
@@ -51,17 +51,10 @@
 
     std::shared_ptr<SimpleBuffer> solve()
     {
-<<<<<<< HEAD
-        const bool useCUDA = false;
-        const bool useTerra = false;
+        const bool useCUDA = true;
+        const bool useTerra = true;
         const bool useOpt = false;
         const bool useCeres = true;
-=======
-        const bool useCUDA = true;
-        const bool useTerra = true;
-        const bool useOpt = true;
-        const bool useCeres = false;
->>>>>>> 4bcc3297
 
         if (useCUDA)
         {
