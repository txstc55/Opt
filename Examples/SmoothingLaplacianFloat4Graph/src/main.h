﻿#pragma once

#include "Resource.h"
#include "mLibInclude.h"

#ifndef SAFE_DELETE
#define SAFE_DELETE(p)       { if (p) { delete (p);     (p)=NULL; } }
#endif
#ifndef SAFE_DELETE_ARRAY
#define SAFE_DELETE_ARRAY(p) { if (p) { delete[] (p);   (p)=NULL; } }
#endif

<<<<<<< HEAD
// for now, CERES only runs on release.
#ifndef _DEBUG
#define USE_CERES
#endif
=======
#define USE_CERES
>>>>>>> c8e26404
<|MERGE_RESOLUTION|>--- conflicted
+++ resolved
@@ -1,20 +1,13 @@
-﻿#pragma once
-
-#include "Resource.h"
-#include "mLibInclude.h"
-
-#ifndef SAFE_DELETE
-#define SAFE_DELETE(p)       { if (p) { delete (p);     (p)=NULL; } }
-#endif
-#ifndef SAFE_DELETE_ARRAY
-#define SAFE_DELETE_ARRAY(p) { if (p) { delete[] (p);   (p)=NULL; } }
-#endif
-
-<<<<<<< HEAD
-// for now, CERES only runs on release.
-#ifndef _DEBUG
-#define USE_CERES
-#endif
-=======
-#define USE_CERES
->>>>>>> c8e26404
+﻿#pragma once
+
+#include "Resource.h"
+#include "mLibInclude.h"
+
+#ifndef SAFE_DELETE
+#define SAFE_DELETE(p)       { if (p) { delete (p);     (p)=NULL; } }
+#endif
+#ifndef SAFE_DELETE_ARRAY
+#define SAFE_DELETE_ARRAY(p) { if (p) { delete[] (p);   (p)=NULL; } }
+#endif
+
+#define USE_CERES