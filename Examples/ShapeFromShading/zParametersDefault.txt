--- conflicted
+++ resolved
@@ -1,106 +1,101 @@
-s_sensorIdx = 4;	// 1 = PrimeSense; 2 = KinectOne; 3 = GroundTruth; 4 = BinaryDumpReader
-
-s_filenameDump = "smalltest.sensor";
-
-s_windowWidth = 640
-s_windowHeight = 480
-
-s_adapterWidth = 640
-s_adapterHeight = 480
-
-s_rowOffset = 64; //Offset for the Primesense in high resolution mode
-
-s_segmentationDepthThres = 6.0f;
-s_lightingSolverThresDepth = 1.0f;
-
-s_depthSigmaD = 2.0f;
-s_depthSigmaR = 0.1f;
-s_depthFilter = true;
-
-s_colorSigmaD = 1.0f;
-s_colorSigmaR = 0.08f;
-s_colorFilter = true;
-
-s_bUseCameraCalibration		= false
-s_onlySaveForeground		= false;
-s_timingsDetailledEnabled   	= false;
-s_timingsTotalEnabled		= false;
-s_refineForeground		= true;
-s_useColorForRendering		= false;
-s_useSyntheticLighting		= false;
-
-s_playData = true;
-
-s_weightPriorLight = 10.0f;
-
-s_convergenceAnalysisIsRunning = false;
-
-s_edgeThresholdSaveToFileOffset = 1.01f;  	   // discontinuity offset in meter
-s_edgeThresholdSaveToFileLin	= 1.001f; 	   // additional discontinuity threshold per meter
-
-s_renderingDepthDiscontinuityThresOffset = 10.012f;  // discontinuity offset in meter
-s_renderingDepthDiscontinuityThresLin	 = 10.001f; // additional discontinuity threshold per meter
-
-s_remappingDepthDiscontinuityThresOffset = 10.012f; // discontinuity offset in meter
-s_remappingDepthDiscontinuityThresLin	 = 10.001f; // additional discontinuity threshold per meter
-
-s_ambientLightColor  = 0.1f 0.1f 0.1f 1.0f;
-s_diffuseLightColor  = 0.7f 0.7f 0.7f 1.0f;
-s_specularLightColor = 0.2f 0.2f 0.2f 1.0f;
-s_materialShininess  = 30.0f;
-s_materialSpecular   = 1.0f 1.0f 1.0f, 1.0f;
-s_lightDirection     = 0.0f 0.1f 1.0f;
-s_materialDiffuse    = 1.0f 1.0f 1.0f, 1.0f;
-
-s_RenderMode = 1;
-
-s_minDepth = 0.1f;
-s_maxDepth = 8.0f;
-
-s_texture_threshold = 0.5;
-
-s_bRenderModeChanged = true;
-s_bFilterKinectInputData = true;
-
-s_nNonLinearIterations[0] = 1;
-s_nNonLinearIterations[1] = 1;
-s_nNonLinearIterations[2] = 1;
-s_nLinearIterations[0] = 10;
-s_nLinearIterations[1] = 10;
-s_nLinearIterations[2] = 10;
-s_nPatchIterations[0] = 8;
-s_nPatchIterations[1] = 8;
-s_nPatchIterations[2] = 8;
-s_weightFitting[0] = 100.0f;
-s_weightFitting[1] = 100.0f;
-s_weightFitting[2] = 100.0f;
-s_weightRegularizer[0] = 100.0f;
-s_weightRegularizer[1] = 100.0f;
-s_weightRegularizer[2] = 100.0f;
-s_weightShadingStart[0] = 1.0f;
-s_weightShadingStart[1] = 1.0f;
-s_weightShadingStart[2] = 1.0f;
-s_weightShadingIncrement[0] = 0.0f
-s_weightShadingIncrement[1] = 0.0f
-s_weightShadingIncrement[2] = 0.0f
-s_weightBoundary[0] = 0.0f;
-s_weightBoundary[1] = 0.0f;
-s_weightBoundary[2] = 0.0f;
-s_weightPrior[0] = 0.0f;
-s_weightPrior[1] = 0.0f;
-s_weightPrior[2] = 0.0f;
-
-s_bRecordDepthData = true;
-s_numHierarchyLevels = 1;
-<<<<<<< HEAD
-s_optimizer = 0; // 0: CUDA, 1: AD, 2: NO_AD
-s_useBlockSolver = true;
-=======
-s_optimizer = 0; // 0: CUDA, 1: AD, 2: NO_AD, 3: CERES
-s_useBlockSolver = false;
->>>>>>> c8e26404
-
-s_playData = true;
-s_renderToFile = false;
-s_renderToFileResWidth = 1024 //this case adapter and window dimensions should match
-s_renderToFileResHeight = 768
+s_sensorIdx = 4;	// 1 = PrimeSense; 2 = KinectOne; 3 = GroundTruth; 4 = BinaryDumpReader
+
+s_filenameDump = "smalltest.sensor";
+
+s_windowWidth = 640
+s_windowHeight = 480
+
+s_adapterWidth = 640
+s_adapterHeight = 480
+
+s_rowOffset = 64; //Offset for the Primesense in high resolution mode
+
+s_segmentationDepthThres = 6.0f;
+s_lightingSolverThresDepth = 1.0f;
+
+s_depthSigmaD = 2.0f;
+s_depthSigmaR = 0.1f;
+s_depthFilter = true;
+
+s_colorSigmaD = 1.0f;
+s_colorSigmaR = 0.08f;
+s_colorFilter = true;
+
+s_bUseCameraCalibration		= false
+s_onlySaveForeground		= false;
+s_timingsDetailledEnabled   	= false;
+s_timingsTotalEnabled		= false;
+s_refineForeground		= true;
+s_useColorForRendering		= false;
+s_useSyntheticLighting		= false;
+
+s_playData = true;
+
+s_weightPriorLight = 10.0f;
+
+s_convergenceAnalysisIsRunning = false;
+
+s_edgeThresholdSaveToFileOffset = 1.01f;  	   // discontinuity offset in meter
+s_edgeThresholdSaveToFileLin	= 1.001f; 	   // additional discontinuity threshold per meter
+
+s_renderingDepthDiscontinuityThresOffset = 10.012f;  // discontinuity offset in meter
+s_renderingDepthDiscontinuityThresLin	 = 10.001f; // additional discontinuity threshold per meter
+
+s_remappingDepthDiscontinuityThresOffset = 10.012f; // discontinuity offset in meter
+s_remappingDepthDiscontinuityThresLin	 = 10.001f; // additional discontinuity threshold per meter
+
+s_ambientLightColor  = 0.1f 0.1f 0.1f 1.0f;
+s_diffuseLightColor  = 0.7f 0.7f 0.7f 1.0f;
+s_specularLightColor = 0.2f 0.2f 0.2f 1.0f;
+s_materialShininess  = 30.0f;
+s_materialSpecular   = 1.0f 1.0f 1.0f, 1.0f;
+s_lightDirection     = 0.0f 0.1f 1.0f;
+s_materialDiffuse    = 1.0f 1.0f 1.0f, 1.0f;
+
+s_RenderMode = 1;
+
+s_minDepth = 0.1f;
+s_maxDepth = 8.0f;
+
+s_texture_threshold = 0.5;
+
+s_bRenderModeChanged = true;
+s_bFilterKinectInputData = true;
+
+s_nNonLinearIterations[0] = 1;
+s_nNonLinearIterations[1] = 1;
+s_nNonLinearIterations[2] = 1;
+s_nLinearIterations[0] = 10;
+s_nLinearIterations[1] = 10;
+s_nLinearIterations[2] = 10;
+s_nPatchIterations[0] = 8;
+s_nPatchIterations[1] = 8;
+s_nPatchIterations[2] = 8;
+s_weightFitting[0] = 100.0f;
+s_weightFitting[1] = 100.0f;
+s_weightFitting[2] = 100.0f;
+s_weightRegularizer[0] = 100.0f;
+s_weightRegularizer[1] = 100.0f;
+s_weightRegularizer[2] = 100.0f;
+s_weightShadingStart[0] = 1.0f;
+s_weightShadingStart[1] = 1.0f;
+s_weightShadingStart[2] = 1.0f;
+s_weightShadingIncrement[0] = 0.0f
+s_weightShadingIncrement[1] = 0.0f
+s_weightShadingIncrement[2] = 0.0f
+s_weightBoundary[0] = 0.0f;
+s_weightBoundary[1] = 0.0f;
+s_weightBoundary[2] = 0.0f;
+s_weightPrior[0] = 0.0f;
+s_weightPrior[1] = 0.0f;
+s_weightPrior[2] = 0.0f;
+
+s_bRecordDepthData = true;
+s_numHierarchyLevels = 1;
+s_optimizer = 0; // 0: CUDA, 1: AD, 2: NO_AD, 3: CERES
+s_useBlockSolver = false;
+
+s_playData = true;
+s_renderToFile = false;
+s_renderToFileResWidth = 1024 //this case adapter and window dimensions should match
+s_renderToFileResHeight = 768