--- conflicted
+++ resolved
@@ -1,156 +1,152 @@
-#pragma once
-
-#define RUN_CUDA 1
-<<<<<<< HEAD
-#define RUN_TERRA 0
-=======
-#define RUN_TERRA 1
->>>>>>> e08b6d0b
-
-#include "mLibInclude.h"
-
-#include <cuda_runtime.h>
-#include <cudaUtil.h>
-
-#include "TerraWarpingSolver.h"
-#include "CUDAWarpingSolver.h"
-#include "OpenMesh.h"
-
-class ImageWarping
-{
-	public:
-		ImageWarping(const SimpleMesh* mesh)
-		{
-			m_result = *mesh;
-
-			unsigned int N = (unsigned int)mesh->n_vertices();
-			unsigned int E = (unsigned int)mesh->n_edges();
-
-			cutilSafeCall(cudaMalloc(&d_vertexPosTargetFloat3, sizeof(float3)*N));
-
-			cutilSafeCall(cudaMalloc(&d_vertexPosFloat3, sizeof(float3)*N));
-			cutilSafeCall(cudaMalloc(&d_numNeighbours, sizeof(int)*N));
-			cutilSafeCall(cudaMalloc(&d_neighbourIdx, sizeof(int)*2*E));
-			cutilSafeCall(cudaMalloc(&d_neighbourOffset, sizeof(int)*(N+1)));
-		
-			resetGPUMemory();
-			m_warpingSolver	= new CUDAWarpingSolver(N);
-			//m_terraWarpingSolver = new TerraWarpingSolver(N, 2 * E, d_neighbourIdx, d_neighbourOffset, "MeshSmoothingLaplacian.t", "gaussNewtonGPU");
-			m_terraWarpingSolver = new TerraWarpingSolver(N, 2 * E, d_neighbourIdx, d_neighbourOffset, "MeshSmoothingLaplacianAD.t", "gaussNewtonGPU");
-		}
-
-		void resetGPUMemory()
-		{
-			unsigned int N = (unsigned int)m_result.n_vertices();
-			unsigned int E = (unsigned int)m_result.n_edges();
-			float3* h_vertexPosFloat3 = new float3[N];
-			int*	h_numNeighbours   = new int[N];
-			int*	h_neighbourIdx	  = new int[2*E];
-			int*	h_neighbourOffset = new int[N+1];
-
-			for (unsigned int i = 0; i < N; i++)
-			{
-				const Vec3f& pt = m_result.point(VertexHandle(i));
-				h_vertexPosFloat3[i] = make_float3(pt[0], pt[1], pt[2]);
-			}
-
-			unsigned int count = 0;
-			unsigned int offset = 0;
-			h_neighbourOffset[0] = 0;
-			for (SimpleMesh::VertexIter v_it = m_result.vertices_begin(); v_it != m_result.vertices_end(); ++v_it)
-			{
-			        VertexHandle c_vh(v_it.handle());
-				//				printf("%d\n", c_vh.idx());
-				unsigned int valance = m_result.valence(c_vh);
-				h_numNeighbours[count] = valance;
-
-				for (SimpleMesh::VertexVertexIter vv_it = m_result.vv_iter(c_vh); vv_it; vv_it++)
-				{
-					VertexHandle v_vh(vv_it.handle());
-
-					h_neighbourIdx[offset] = v_vh.idx();
-					offset++;
-				}
-
-				h_neighbourOffset[count + 1] = offset;
-
-				count++;
-			}
-			
-			cutilSafeCall(cudaMemcpy(d_vertexPosTargetFloat3, h_vertexPosFloat3, sizeof(float3)*N, cudaMemcpyHostToDevice));
-			cutilSafeCall(cudaMemcpy(d_vertexPosFloat3, h_vertexPosFloat3, sizeof(float3)*N, cudaMemcpyHostToDevice));
-			cutilSafeCall(cudaMemcpy(d_numNeighbours, h_numNeighbours, sizeof(int)*N, cudaMemcpyHostToDevice));
-			cutilSafeCall(cudaMemcpy(d_neighbourIdx, h_neighbourIdx, sizeof(int)* 2 * E, cudaMemcpyHostToDevice));
-			cutilSafeCall(cudaMemcpy(d_neighbourOffset, h_neighbourOffset, sizeof(int)*(N + 1), cudaMemcpyHostToDevice));
-
-			delete [] h_vertexPosFloat3;
-			delete [] h_numNeighbours;
-			delete [] h_neighbourIdx;
-			delete [] h_neighbourOffset;
-		}
-
-		~ImageWarping()
-		{
-			cutilSafeCall(cudaFree(d_vertexPosTargetFloat3));
-			cutilSafeCall(cudaFree(d_vertexPosFloat3));
-			cutilSafeCall(cudaFree(d_numNeighbours));
-			cutilSafeCall(cudaFree(d_neighbourIdx));
-			cutilSafeCall(cudaFree(d_neighbourOffset));
-
-			SAFE_DELETE(m_warpingSolver);
-			SAFE_DELETE(m_terraWarpingSolver);
-		}
-
-		SimpleMesh* solve()
-		{
-			float weightFit = 50.0f;
-			float weightReg = 100.0f;
-		
-			unsigned int nonLinearIter = 10;
-			unsigned int linearIter = 10;
-			
-#			if RUN_CUDA
-				std::cout << "CUDA" << std::endl;
-				resetGPUMemory();
-				m_warpingSolver->solveGN(d_vertexPosFloat3, d_numNeighbours, d_neighbourIdx, d_neighbourOffset, d_vertexPosTargetFloat3, nonLinearIter, linearIter, weightFit, weightReg);
-				copyResultToCPUFromFloat3();
-#			endif
-
-#			if RUN_TERRA
-				std::cout << "TERRA" << std::endl;
-				resetGPUMemory();
-				m_terraWarpingSolver->solve(d_vertexPosFloat3, d_vertexPosTargetFloat3, nonLinearIter, linearIter, 1, weightFit, weightReg);
-				copyResultToCPUFromFloat3();
-#			endif
-			
-			
-			return &m_result;
-		}
-
-		void copyResultToCPUFromFloat3()
-		{
-			unsigned int N = (unsigned int)m_result.n_vertices();
-			float3* h_vertexPosFloat3 = new float3[N];
-			cutilSafeCall(cudaMemcpy(h_vertexPosFloat3, d_vertexPosFloat3, sizeof(float3)*N, cudaMemcpyDeviceToHost));
-
-			for (unsigned int i = 0; i < N; i++)
-			{
-				m_result.set_point(VertexHandle(i), Vec3f(h_vertexPosFloat3[i].x, h_vertexPosFloat3[i].y, h_vertexPosFloat3[i].z));
-			}
-
-			delete [] h_vertexPosFloat3;
-		}
-
-	private:
-
-		SimpleMesh m_result;
-	
-		float3*	d_vertexPosTargetFloat3;
-		float3*	d_vertexPosFloat3;
-		int*	d_numNeighbours;
-		int*	d_neighbourIdx;
-		int* 	d_neighbourOffset;
-
-		TerraWarpingSolver* m_terraWarpingSolver;
-		CUDAWarpingSolver* m_warpingSolver;
-};
+#pragma once
+
+#define RUN_CUDA 1
+#define RUN_TERRA 0
+
+#include "mLibInclude.h"
+
+#include <cuda_runtime.h>
+#include <cudaUtil.h>
+
+#include "TerraWarpingSolver.h"
+#include "CUDAWarpingSolver.h"
+#include "OpenMesh.h"
+
+class ImageWarping
+{
+	public:
+		ImageWarping(const SimpleMesh* mesh)
+		{
+			m_result = *mesh;
+
+			unsigned int N = (unsigned int)mesh->n_vertices();
+			unsigned int E = (unsigned int)mesh->n_edges();
+
+			cutilSafeCall(cudaMalloc(&d_vertexPosTargetFloat3, sizeof(float3)*N));
+
+			cutilSafeCall(cudaMalloc(&d_vertexPosFloat3, sizeof(float3)*N));
+			cutilSafeCall(cudaMalloc(&d_numNeighbours, sizeof(int)*N));
+			cutilSafeCall(cudaMalloc(&d_neighbourIdx, sizeof(int)*2*E));
+			cutilSafeCall(cudaMalloc(&d_neighbourOffset, sizeof(int)*(N+1)));
+		
+			resetGPUMemory();
+			m_warpingSolver	= new CUDAWarpingSolver(N);
+			//m_terraWarpingSolver = new TerraWarpingSolver(N, 2 * E, d_neighbourIdx, d_neighbourOffset, "MeshSmoothingLaplacian.t", "gaussNewtonGPU");
+			m_terraWarpingSolver = new TerraWarpingSolver(N, 2 * E, d_neighbourIdx, d_neighbourOffset, "MeshSmoothingLaplacianAD.t", "gaussNewtonGPU");
+		}
+
+		void resetGPUMemory()
+		{
+			unsigned int N = (unsigned int)m_result.n_vertices();
+			unsigned int E = (unsigned int)m_result.n_edges();
+			float3* h_vertexPosFloat3 = new float3[N];
+			int*	h_numNeighbours   = new int[N];
+			int*	h_neighbourIdx	  = new int[2*E];
+			int*	h_neighbourOffset = new int[N+1];
+
+			for (unsigned int i = 0; i < N; i++)
+			{
+				const Vec3f& pt = m_result.point(VertexHandle(i));
+				h_vertexPosFloat3[i] = make_float3(pt[0], pt[1], pt[2]);
+			}
+
+			unsigned int count = 0;
+			unsigned int offset = 0;
+			h_neighbourOffset[0] = 0;
+			for (SimpleMesh::VertexIter v_it = m_result.vertices_begin(); v_it != m_result.vertices_end(); ++v_it)
+			{
+			        VertexHandle c_vh(v_it.handle());
+				//				printf("%d\n", c_vh.idx());
+				unsigned int valance = m_result.valence(c_vh);
+				h_numNeighbours[count] = valance;
+
+				for (SimpleMesh::VertexVertexIter vv_it = m_result.vv_iter(c_vh); vv_it; vv_it++)
+				{
+					VertexHandle v_vh(vv_it.handle());
+
+					h_neighbourIdx[offset] = v_vh.idx();
+					offset++;
+				}
+
+				h_neighbourOffset[count + 1] = offset;
+
+				count++;
+			}
+			
+			cutilSafeCall(cudaMemcpy(d_vertexPosTargetFloat3, h_vertexPosFloat3, sizeof(float3)*N, cudaMemcpyHostToDevice));
+			cutilSafeCall(cudaMemcpy(d_vertexPosFloat3, h_vertexPosFloat3, sizeof(float3)*N, cudaMemcpyHostToDevice));
+			cutilSafeCall(cudaMemcpy(d_numNeighbours, h_numNeighbours, sizeof(int)*N, cudaMemcpyHostToDevice));
+			cutilSafeCall(cudaMemcpy(d_neighbourIdx, h_neighbourIdx, sizeof(int)* 2 * E, cudaMemcpyHostToDevice));
+			cutilSafeCall(cudaMemcpy(d_neighbourOffset, h_neighbourOffset, sizeof(int)*(N + 1), cudaMemcpyHostToDevice));
+
+			delete [] h_vertexPosFloat3;
+			delete [] h_numNeighbours;
+			delete [] h_neighbourIdx;
+			delete [] h_neighbourOffset;
+		}
+
+		~ImageWarping()
+		{
+			cutilSafeCall(cudaFree(d_vertexPosTargetFloat3));
+			cutilSafeCall(cudaFree(d_vertexPosFloat3));
+			cutilSafeCall(cudaFree(d_numNeighbours));
+			cutilSafeCall(cudaFree(d_neighbourIdx));
+			cutilSafeCall(cudaFree(d_neighbourOffset));
+
+			SAFE_DELETE(m_warpingSolver);
+			SAFE_DELETE(m_terraWarpingSolver);
+		}
+
+		SimpleMesh* solve()
+		{
+			float weightFit = 50.0f;
+			float weightReg = 100.0f;
+		
+			unsigned int nonLinearIter = 10;
+			unsigned int linearIter = 10;
+			
+#			if RUN_CUDA
+				std::cout << "CUDA" << std::endl;
+				resetGPUMemory();
+				m_warpingSolver->solveGN(d_vertexPosFloat3, d_numNeighbours, d_neighbourIdx, d_neighbourOffset, d_vertexPosTargetFloat3, nonLinearIter, linearIter, weightFit, weightReg);
+				copyResultToCPUFromFloat3();
+#			endif
+
+#			if RUN_TERRA
+				std::cout << "TERRA" << std::endl;
+				resetGPUMemory();
+				m_terraWarpingSolver->solve(d_vertexPosFloat3, d_vertexPosTargetFloat3, nonLinearIter, linearIter, 1, weightFit, weightReg);
+				copyResultToCPUFromFloat3();
+#			endif
+			
+			
+			return &m_result;
+		}
+
+		void copyResultToCPUFromFloat3()
+		{
+			unsigned int N = (unsigned int)m_result.n_vertices();
+			float3* h_vertexPosFloat3 = new float3[N];
+			cutilSafeCall(cudaMemcpy(h_vertexPosFloat3, d_vertexPosFloat3, sizeof(float3)*N, cudaMemcpyDeviceToHost));
+
+			for (unsigned int i = 0; i < N; i++)
+			{
+				m_result.set_point(VertexHandle(i), Vec3f(h_vertexPosFloat3[i].x, h_vertexPosFloat3[i].y, h_vertexPosFloat3[i].z));
+			}
+
+			delete [] h_vertexPosFloat3;
+		}
+
+	private:
+
+		SimpleMesh m_result;
+	
+		float3*	d_vertexPosTargetFloat3;
+		float3*	d_vertexPosFloat3;
+		int*	d_numNeighbours;
+		int*	d_neighbourIdx;
+		int* 	d_neighbourOffset;
+
+		TerraWarpingSolver* m_terraWarpingSolver;
+		CUDAWarpingSolver* m_warpingSolver;
+};